// Copyright 2011 Google Inc. All Rights Reserved.
//
// Licensed under the Apache License, Version 2.0 (the "License");
// you may not use this file except in compliance with the License.
// You may obtain a copy of the License at
//
//     http://www.apache.org/licenses/LICENSE-2.0
//
// Unless required by applicable law or agreed to in writing, software
// distributed under the License is distributed on an "AS IS" BASIS,
// WITHOUT WARRANTIES OR CONDITIONS OF ANY KIND, either express or implied.
// See the License for the specific language governing permissions and
// limitations under the License.

#include "ninja.h"

#include <errno.h>
#ifdef WIN32
#include "getopt.h"
#else
#include <getopt.h>
<<<<<<< HEAD
#endif
#include <limits.h>
=======
>>>>>>> f3a09ed7
#include <stdio.h>
#include <string.h>
#include <sys/stat.h>
#include <sys/types.h>

#if defined(__APPLE__) || defined(__FreeBSD__)
#include <sys/sysctl.h>
#elif defined(linux)
#include <sys/sysinfo.h>
#endif

#include "browse.h"
#include "build.h"
#include "build_log.h"
#include "graph.h"
#include "graphviz.h"
#include "parsers.h"
#include "util.h"
#include "clean.h"
#include "touch.h"

option options[] = {
  { "help", no_argument, NULL, 'h' },
  { }
};

void usage(const BuildConfig& config) {
  fprintf(stderr,
"usage: ninja [options] target\n"
"\n"
"options:\n"
"  -f FILE  specify input build file [default=build.ninja]\n"
"  -j N     run N jobs in parallel [default=%d]\n"
"  -n       dry run (don't run commands but pretend they succeeded)\n"
"  -v       show all command lines\n"
"  -C DIR   change to DIR before doing anything else\n"
"\n"
"  -t TOOL  run a subtool.  tools are:\n"
"             browse  browse dependency graph in a web browser\n"
"             graph   output graphviz dot file for targets\n"
"             query   show inputs/outputs for a path\n"
"             targets list targets by their rule or depth in the DAG\n"
"             rules   list all rules\n"
"             clean   clean built files\n"
"             touch   touch source files\n",
          config.parallelism);
}

int GuessParallelism() {
  int processors = 0;

#if defined(linux)
  processors = get_nprocs();
#elif defined(__APPLE__) || defined(__FreeBSD__)
  size_t processors_size = sizeof(processors);
  int name[] = {CTL_HW, HW_NCPU};
  if (sysctl(name, sizeof(name) / sizeof(int),
             &processors, &processors_size,
             NULL, 0) < 0) {
    processors = 1;
  }
#elif defined(WIN32)
  SYSTEM_INFO info;
  GetSystemInfo(&info);
  processors = info.dwNumberOfProcessors;
#endif

  switch (processors) {
  case 0:
  case 1:
    processors = 2; break;
  case 2:
    processors = 3; break;
  default:
    processors = processors + 2; break;
  }

  return processors;
}

struct RealFileReader : public ManifestParser::FileReader {
  bool ReadFile(const string& path, string* content, string* err) {
    return ::ReadFile(path, content, err) == 0;
  }
};

int CmdGraph(State* state, int argc, char* argv[]) {
  int status = 0;
  GraphViz graph;
  graph.Start();
  if (argc == 0) {
    vector<Node*> root_nodes = state->RootNodes();
    for (vector<Node*>::const_iterator n = root_nodes.begin();
         n != root_nodes.end();
         ++n)
      graph.AddTarget(*n);
  } else {
    for (int i = 0; i < argc; ++i) {
      Node* node = state->LookupNode(argv[i]);
      if (node)
        graph.AddTarget(node);
      else {
        Error("unknown target '%s'", argv[i]);
        status = 1;
      }
    }
  }
  graph.Finish();
  return status;
}

int CmdQuery(State* state, int argc, char* argv[]) {
  if (argc == 0) {
    Error("expected a target to query");
    return 1;
  }
  for (int i = 0; i < argc; ++i) {
    Node* node = state->GetNode(argv[i]);
    if (node) {
      printf("%s:\n", argv[i]);
      if (node->in_edge_) {
        printf("  input: %s\n", node->in_edge_->rule_->name_.c_str());
        for (vector<Node*>::iterator in = node->in_edge_->inputs_.begin();
             in != node->in_edge_->inputs_.end(); ++in) {
          printf("    %s\n", (*in)->file_->path_.c_str());
        }
      }
      for (vector<Edge*>::iterator edge = node->out_edges_.begin();
           edge != node->out_edges_.end(); ++edge) {
        printf("  output: %s\n", (*edge)->rule_->name_.c_str());
        for (vector<Node*>::iterator out = (*edge)->outputs_.begin();
             out != (*edge)->outputs_.end(); ++out) {
          printf("    %s\n", (*out)->file_->path_.c_str());
        }
      }
    } else {
      printf("%s unknown\n", argv[i]);
      return 1;
    }
  }
  return 0;
}

int CmdBrowse(State* state, int argc, char* argv[]) {
<<<<<<< HEAD
#ifndef WIN32
=======
  if (argc < 1) {
    Error("expected a target to browse");
    return 1;
  }
>>>>>>> f3a09ed7
  RunBrowsePython(state, argv[0]);
#else
  printf("ERROR: Not supported on win32 platform, aborting.\n");
#endif
  // If we get here, the browse failed.
  return 1;
}

int CmdTargetsList(const vector<Node*>& nodes, int depth, int indent) {
  for (vector<Node*>::const_iterator n = nodes.begin();
       n != nodes.end();
       ++n) {
    for (int i = 0; i < indent; ++i)
      printf("  ");
    const char* target = (*n)->file_->path_.c_str();
    if ((*n)->in_edge_) {
      printf("%s: %s\n", target, (*n)->in_edge_->rule_->name_.c_str());
      if (depth > 1 || depth <= 0)
        CmdTargetsList((*n)->in_edge_->inputs_, depth - 1, indent + 1);
    } else {
      printf("%s\n", target);
    }
  }
  return 0;
}

int CmdTargetsList(const vector<Node*>& nodes, const char* rule) {
  bool found = false;
  for (vector<Node*>::const_iterator n = nodes.begin();
       n != nodes.end();
       ++n) {
    const char* target = (*n)->file_->path_.c_str();
    if ((*n)->in_edge_) {
      if (!strcmp((*n)->in_edge_->rule_->name_.c_str(), rule)) {
        printf("%s\n", target);
        found = true;
      }
      if (!CmdTargetsList((*n)->in_edge_->inputs_, rule))
        found = true;
    } else {
      if (!strncmp(rule, "", 2)) {
        printf("%s\n", target);
        found = true;
      }
    }
  }
  return (found ? 0 : 1);
}

int CmdTargetsAll(State* state) {
  if (state->edges_.empty())
    return 1;
  for (vector<Edge*>::iterator e = state->edges_.begin();
       e != state->edges_.end();
       ++e)
    for (vector<Node*>::iterator out_node = (*e)->outputs_.begin();
         out_node != (*e)->outputs_.end();
         ++out_node)
      printf("%s: %s\n",
             (*out_node)->file_->path_.c_str(),
             (*e)->rule_->name_.c_str());
  return 0;
}

int CmdTargets(State* state, int argc, char* argv[]) {
  int depth = 1;
  const char* rule = 0;
  if (argc >= 1) {
    string mode = argv[0];
    if (mode == "rule") {
      if (argc > 1)
        rule = argv[1];
      else
        rule = "";
    } else if (mode == "depth") {
      if (argc > 1)
        depth = atoi(argv[1]);
    } else if (mode == "all") {
      return CmdTargetsAll(state);
    } else {
      Error("unknown mode '%s'", mode.c_str());
      return 1;
    }
  }

  vector<Node*> root_nodes = state->RootNodes();

  if (rule)
    return CmdTargetsList(root_nodes, rule);
  else
    return CmdTargetsList(root_nodes, depth, 0);
}

int CmdRules(State* state, int argc, char* argv[]) {
  for (map<string, const Rule*>::iterator i = state->rules_.begin();
       i != state->rules_.end();
       ++i) {
    if (i->second->description_.unparsed_.empty())
      printf("%s\n", i->first.c_str());
    else
      printf("%s: %s\n",
             i->first.c_str(),
             i->second->description_.unparsed_.c_str());
  }
  return 0;
}

int CmdClean(State* state,
             int argc,
             const char* argv[],
             const BuildConfig& config) {
  Cleaner cleaner(state, config);
  if (argc >= 1)
  {
    string mode = argv[0];
    if (mode == "target") {
      if (argc >= 2) {
        return cleaner.CleanTargets(argc - 1, &argv[1]);
      } else {
        Error("expected a target to clean");
        return 1;
      }
    } else if (mode == "rule") {
      if (argc >= 2) {
        return cleaner.CleanRules(argc - 1, &argv[1]);
      } else {
        Error("expected a rule to clean");
        return 1;
      }
    } else {
      return cleaner.CleanTargets(argc, argv);
    }
  }
  else {
    cleaner.CleanAll();
    return 0;
  }
}

int CmdTouch(State* state,
             int argc,
             const char* argv[],
             const BuildConfig& config) {
  Toucher toucher(state, config);
  if (argc >= 1)
  {
    string mode = argv[0];
    if (mode == "target") {
      if (argc >= 2) {
        return toucher.TouchTargets(argc - 1, &argv[1]);
      } else {
        Error("expected at least one target to touch");
        return 1;
      }
    } else if (mode == "rule") {
      if (argc >= 2) {
        return toucher.TouchRules(argc - 1, &argv[1]);
      } else {
        Error("expected at least one rule to touch");
        return 1;
      }
    } else {
      return toucher.TouchTargets(argc, argv);
    }
  }
  else {
    toucher.TouchAll();
    return 0;
  }
}

int main(int argc, char** argv) {
  BuildConfig config;
  const char* input_file = "build.ninja";
  const char* working_dir = 0;
  string tool;

  config.parallelism = GuessParallelism();

  int opt;
  while ((opt = getopt_long(argc, argv, "f:hj:nt:vC:", options, NULL)) != -1) {
    switch (opt) {
      case 'f':
        input_file = optarg;
        break;
      case 'j':
        config.parallelism = atoi(optarg);
        break;
      case 'n':
        config.dry_run = true;
        break;
      case 'v':
        config.verbosity = BuildConfig::VERBOSE;
        break;
      case 't':
        tool = optarg;
        break;
      case 'C':
        working_dir = optarg;
        break;
      case 'h':
      default:
        usage(config);
        return 1;
    }
  }
  if (optind >= argc && tool.empty()) {
    Error("expected target to build");
    usage(config);
    return 1;
  }
  argv += optind;
  argc -= optind;

  if (working_dir) {
    if (chdir(working_dir) < 0) {
      Fatal("chdir to '%s' - %s", working_dir, strerror(errno));
    }
  }

  State state;
  RealFileReader file_reader;
  ManifestParser parser(&state, &file_reader);
  string err;
  if (!parser.Load(input_file, &err)) {
    Error("loading '%s': %s", input_file, err.c_str());
    return 1;
  }

  if (!tool.empty()) {
    if (tool == "graph")
      return CmdGraph(&state, argc, argv);
    if (tool == "query")
      return CmdQuery(&state, argc, argv);
    if (tool == "browse")
      return CmdBrowse(&state, argc, argv);
    if (tool == "targets")
      return CmdTargets(&state, argc, argv);
    if (tool == "rules")
      return CmdRules(&state, argc, argv);
    if (tool == "clean")
      return CmdClean(&state, argc, const_cast<const char**>(argv), config);
    if (tool == "touch")
      return CmdTouch(&state, argc, const_cast<const char**>(argv), config);
    Error("unknown tool '%s'", tool.c_str());
  }

  BuildLog build_log;
  build_log.SetConfig(&config);
  state.build_log_ = &build_log;

  const string build_dir = state.bindings_.LookupVariable("builddir");
  const char* kLogPath = ".ninja_log";
  string log_path = kLogPath;
  if (!build_dir.empty()) {
    if (mkdir(build_dir.c_str(), 0777) < 0 && errno != EEXIST) {
      Error("creating build directory %s: %s",
            build_dir.c_str(), strerror(errno));
      return 1;
    }
    log_path = build_dir + "/" + kLogPath;
  }

  if (!build_log.Load(log_path.c_str(), &err)) {
    Error("loading build log %s: %s",
          log_path.c_str(), err.c_str());
    return 1;
  }

  if (!build_log.OpenForWrite(log_path.c_str(), &err)) {
    Error("opening build log: %s", err.c_str());
    return 1;
  }

  Builder builder(&state, config);
  for (int i = 0; i < argc; ++i) {
    string path = argv[i];
    string err;
    if (!CanonicalizePath(&path, &err))
      Fatal("can't canonicalize '%s': %s", path.c_str(), err.c_str());

    if (!builder.AddTarget(path, &err)) {
      if (!err.empty()) {
        Error("%s", err.c_str());
        return 1;
      } else {
        // Added a target that is already up-to-date; not really
        // an error.
      }
    }
  }

  bool success = builder.Build(&err);
  if (!err.empty()) {
    printf("build stopped: %s.\n", err.c_str());
  }

  return success ? 0 : 1;
}<|MERGE_RESOLUTION|>--- conflicted
+++ resolved
@@ -19,11 +19,7 @@
 #include "getopt.h"
 #else
 #include <getopt.h>
-<<<<<<< HEAD
 #endif
-#include <limits.h>
-=======
->>>>>>> f3a09ed7
 #include <stdio.h>
 #include <string.h>
 #include <sys/stat.h>
@@ -168,14 +164,11 @@
 }
 
 int CmdBrowse(State* state, int argc, char* argv[]) {
-<<<<<<< HEAD
 #ifndef WIN32
-=======
   if (argc < 1) {
     Error("expected a target to browse");
     return 1;
   }
->>>>>>> f3a09ed7
   RunBrowsePython(state, argv[0]);
 #else
   printf("ERROR: Not supported on win32 platform, aborting.\n");
