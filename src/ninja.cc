--- conflicted
+++ resolved
@@ -109,23 +109,10 @@
                               vector<Node*>* targets, string* err);
 
   // The various subcommands, run via "-t XXX".
-<<<<<<< HEAD
-  int ToolGraph(int argc, char* argv[]);
-  int ToolQuery(int argc, char* argv[]);
-  int ToolDeps(int argc, char* argv[]);
-  int ToolMissingDeps(int argc, char* argv[]);
-  int ToolBrowse(int argc, char* argv[]);
-  int ToolMSVC(int argc, char* argv[]);
-  int ToolTargets(int argc, char* argv[]);
-  int ToolCommands(int argc, char* argv[]);
-  int ToolClean(int argc, char* argv[]);
-  int ToolCompilationDatabase(int argc, char* argv[]);
-  int ToolRecompact(int argc, char* argv[]);
-  int ToolUrtle(int argc, char** argv);
-=======
   int ToolGraph(const Options* options, int argc, char* argv[]);
   int ToolQuery(const Options* options, int argc, char* argv[]);
   int ToolDeps(const Options* options, int argc, char* argv[]);
+  int ToolMissingDeps(const Options* options, int argc, char* argv[]);
   int ToolBrowse(const Options* options, int argc, char* argv[]);
   int ToolMSVC(const Options* options, int argc, char* argv[]);
   int ToolTargets(const Options* options, int argc, char* argv[]);
@@ -134,7 +121,6 @@
   int ToolCompilationDatabase(const Options* options, int argc, char* argv[]);
   int ToolRecompact(const Options* options, int argc, char* argv[]);
   int ToolUrtle(const Options* options, int argc, char** argv);
->>>>>>> 6a2b876d
 
   /// Open the build log.
   /// @return false on error.
@@ -509,7 +495,6 @@
   return 0;
 }
 
-<<<<<<< HEAD
 class MissingDependencyScanner {
  public:
   MissingDependencyScanner(DepsLog* deps_log, State* state,
@@ -580,7 +565,17 @@
     if (depfile.empty())
       return;
     string err;
-    string content = disk_interface_->ReadFile(depfile, &err);
+    // Read depfile content.  Treat a missing depfile as empty.
+    string content;
+    switch (disk_interface_->ReadFile(depfile, &content, &err)) {
+    case DiskInterface::Okay:
+      break;
+    case DiskInterface::NotFound:
+      err.clear();
+      break;
+    case DiskInterface::OtherError:
+      return;
+    }
     if (content.empty())
       return;
     DepfileParser depfile_parser;
@@ -683,7 +678,7 @@
   return retval;
 }
 
-int NinjaMain::ToolMissingDeps(int argc, char** argv) {
+int NinjaMain::ToolMissingDeps(const Options* options, int argc, char** argv) {
   // This tool uses getopt, and expects argv[0] to contain the name of
   // the tool, i.e. "missingdeps".
   argc++;
@@ -728,10 +723,7 @@
   return scanner.PrintSummary();
 }
 
-int NinjaMain::ToolTargets(int argc, char* argv[]) {
-=======
 int NinjaMain::ToolTargets(const Options* options, int argc, char* argv[]) {
->>>>>>> 6a2b876d
   int depth = 1;
   if (argc >= 1) {
     string mode = argv[0];
