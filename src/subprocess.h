--- conflicted
+++ resolved
@@ -11,19 +11,16 @@
 // WITHOUT WARRANTIES OR CONDITIONS OF ANY KIND, either express or implied.
 // See the License for the specific language governing permissions and
 // limitations under the License.
-<<<<<<< HEAD
+#ifndef NINJA_SUBPROCESS_H_
+#define NINJA_SUBPROCESS_H_
+
+#include <string>
+#include <vector>
+#include <queue>
+
 #ifdef WIN32
 #include "win32port.h"
 #endif
-=======
-
-#ifndef NINJA_SUBPROCESS_H_
-#define NINJA_SUBPROCESS_H_
-
->>>>>>> e5891f73
-#include <string>
-#include <vector>
-#include <queue>
 
 using namespace std;
 
