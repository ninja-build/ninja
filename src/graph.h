// Copyright 2011 Google Inc. All Rights Reserved.
//
// Licensed under the Apache License, Version 2.0 (the "License");
// you may not use this file except in compliance with the License.
// You may obtain a copy of the License at
//
//     http://www.apache.org/licenses/LICENSE-2.0
//
// Unless required by applicable law or agreed to in writing, software
// distributed under the License is distributed on an "AS IS" BASIS,
// WITHOUT WARRANTIES OR CONDITIONS OF ANY KIND, either express or implied.
// See the License for the specific language governing permissions and
// limitations under the License.

#ifndef NINJA_GRAPH_H_
#define NINJA_GRAPH_H_

#include <string>
#include <vector>
using namespace std;

#include "eval_env.h"
#include "timestamp.h"
#include "util.h"

struct BuildLog;
struct DiskInterface;
struct DepsLog;
struct Edge;
struct Node;
struct Pool;
struct State;

/// Information about a node in the dependency graph: the file, whether
/// it's dirty, mtime, etc.
struct Node {
  Node(const string& path, uint64_t slash_bits)
      : path_(path),
        slash_bits_(slash_bits),
        mtime_(-1),
        dirty_(false),
        in_edge_(NULL),
        id_(-1) {}

  /// Return false on error.
  bool Stat(DiskInterface* disk_interface, string* err);

  /// Return false on error.
  bool StatIfNecessary(DiskInterface* disk_interface, string* err) {
    if (status_known())
      return true;
    return Stat(disk_interface, err);
  }

  /// Mark as not-yet-stat()ed and not dirty.
  void ResetState() {
    mtime_ = -1;
    dirty_ = false;
  }

  /// Mark the Node as already-stat()ed and missing.
  void MarkMissing() {
    mtime_ = 0;
  }

  bool exists() const {
    return mtime_ != 0;
  }

  bool status_known() const {
    return mtime_ != -1;
  }

  const string& path() const { return path_; }
  /// Get |path()| but use slash_bits to convert back to original slash styles.
  string PathDecanonicalized() const {
    return PathDecanonicalized(path_, slash_bits_);
  }
  static string PathDecanonicalized(const string& path,
                                    uint64_t slash_bits);
  uint64_t slash_bits() const { return slash_bits_; }

  TimeStamp mtime() const { return mtime_; }

  bool dirty() const { return dirty_; }
  void set_dirty(bool dirty) { dirty_ = dirty; }
  void MarkDirty() { dirty_ = true; }

  Edge* in_edge() const { return in_edge_; }
  void set_in_edge(Edge* edge) { in_edge_ = edge; }

  int id() const { return id_; }
  void set_id(int id) { id_ = id; }

  const vector<Edge*>& out_edges() const { return out_edges_; }
  void AddOutEdge(Edge* edge) { out_edges_.push_back(edge); }

  void Dump(const char* prefix="") const;

private:
  string path_;

  /// Set bits starting from lowest for backslashes that were normalized to
  /// forward slashes by CanonicalizePath. See |PathDecanonicalized|.
  uint64_t slash_bits_;

  /// Possible values of mtime_:
  ///   -1: file hasn't been examined
  ///   0:  we looked, and file doesn't exist
  ///   >0: actual file's mtime
  TimeStamp mtime_;

  /// Dirty is true when the underlying file is out-of-date.
  /// But note that Edge::outputs_ready_ is also used in judging which
  /// edges to build.
  bool dirty_;

  /// The Edge that produces this Node, or NULL when there is no
  /// known edge to produce it.
  Edge* in_edge_;

  /// All Edges that use this Node as an input.
  vector<Edge*> out_edges_;

  /// A dense integer id for the node, assigned and used by DepsLog.
  int id_;
};

/// An edge in the dependency graph; links between Nodes using Rules.
struct Edge {
<<<<<<< HEAD
  Edge() : rule_(NULL), pool_(NULL), weight_(1), env_(NULL),
=======
  enum VisitMark {
    VisitNone,
    VisitInStack,
    VisitDone
  };

  Edge() : rule_(NULL), pool_(NULL), env_(NULL), mark_(VisitNone),
>>>>>>> 253e94c1
           outputs_ready_(false), deps_missing_(false),
           implicit_deps_(0), order_only_deps_(0), implicit_outs_(0) {}

  /// Return true if all inputs' in-edges are ready.
  bool AllInputsReady() const;

  /// Expand all variables in a command and return it as a string.
  /// If incl_rsp_file is enabled, the string will also contain the
  /// full contents of a response file (if applicable)
  string EvaluateCommand(bool incl_rsp_file = false);

  /// Returns the shell-escaped value of |key|.
  string GetBinding(const string& key);
  bool GetBindingBool(const string& key);

  /// Like GetBinding("depfile"), but without shell escaping.
  string GetUnescapedDepfile();
  /// Like GetBinding("rspfile"), but without shell escaping.
  string GetUnescapedRspfile();

  void Dump(const char* prefix="") const;

  const Rule* rule_;
  Pool* pool_;
  int weight_;
  vector<Node*> inputs_;
  vector<Node*> outputs_;
  BindingEnv* env_;
  VisitMark mark_;
  bool outputs_ready_;
  bool deps_missing_;

  const Rule& rule() const { return *rule_; }
  Pool* pool() const { return pool_; }
  int weight() const { return weight_; }
  bool outputs_ready() const { return outputs_ready_; }

  // There are three types of inputs.
  // 1) explicit deps, which show up as $in on the command line;
  // 2) implicit deps, which the target depends on implicitly (e.g. C headers),
  //                   and changes in them cause the target to rebuild;
  // 3) order-only deps, which are needed before the target builds but which
  //                     don't cause the target to rebuild.
  // These are stored in inputs_ in that order, and we keep counts of
  // #2 and #3 when we need to access the various subsets.
  int implicit_deps_;
  int order_only_deps_;
  bool is_implicit(size_t index) {
    return index >= inputs_.size() - order_only_deps_ - implicit_deps_ &&
        !is_order_only(index);
  }
  bool is_order_only(size_t index) {
    return index >= inputs_.size() - order_only_deps_;
  }

  // There are two types of outputs.
  // 1) explicit outs, which show up as $out on the command line;
  // 2) implicit outs, which the target generates but are not part of $out.
  // These are stored in outputs_ in that order, and we keep a count of
  // #2 to use when we need to access the various subsets.
  int implicit_outs_;
  bool is_implicit_out(size_t index) const {
    return index >= outputs_.size() - implicit_outs_;
  }

  bool is_phony() const;
  bool use_console() const;
  bool maybe_phonycycle_diagnostic() const;
};


/// ImplicitDepLoader loads implicit dependencies, as referenced via the
/// "depfile" attribute in build files.
struct ImplicitDepLoader {
  ImplicitDepLoader(State* state, DepsLog* deps_log,
                    DiskInterface* disk_interface)
      : state_(state), disk_interface_(disk_interface), deps_log_(deps_log) {}

  /// Load implicit dependencies for \a edge.
  /// @return false on error (without filling \a err if info is just missing
  //                          or out of date).
  bool LoadDeps(Edge* edge, string* err);

  DepsLog* deps_log() const {
    return deps_log_;
  }

 private:
  /// Load implicit dependencies for \a edge from a depfile attribute.
  /// @return false on error (without filling \a err if info is just missing).
  bool LoadDepFile(Edge* edge, const string& path, string* err);

  /// Load implicit dependencies for \a edge from the DepsLog.
  /// @return false on error (without filling \a err if info is just missing).
  bool LoadDepsFromLog(Edge* edge, string* err);

  /// Preallocate \a count spaces in the input array on \a edge, returning
  /// an iterator pointing at the first new space.
  vector<Node*>::iterator PreallocateSpace(Edge* edge, int count);

  /// If we don't have a edge that generates this input already,
  /// create one; this makes us not abort if the input is missing,
  /// but instead will rebuild in that circumstance.
  void CreatePhonyInEdge(Node* node);

  State* state_;
  DiskInterface* disk_interface_;
  DepsLog* deps_log_;
};


/// DependencyScan manages the process of scanning the files in a graph
/// and updating the dirty/outputs_ready state of all the nodes and edges.
struct DependencyScan {
  DependencyScan(State* state, BuildLog* build_log, DepsLog* deps_log,
                 DiskInterface* disk_interface)
      : build_log_(build_log),
        disk_interface_(disk_interface),
        dep_loader_(state, deps_log, disk_interface) {}

  /// Update the |dirty_| state of the given node by inspecting its input edge.
  /// Examine inputs, outputs, and command lines to judge whether an edge
  /// needs to be re-run, and update outputs_ready_ and each outputs' |dirty_|
  /// state accordingly.
  /// Returns false on failure.
  bool RecomputeDirty(Node* node, string* err);

  /// Recompute whether any output of the edge is dirty, if so sets |*dirty|.
  /// Returns false on failure.
  bool RecomputeOutputsDirty(Edge* edge, Node* most_recent_input,
                             bool* dirty, string* err);

  BuildLog* build_log() const {
    return build_log_;
  }
  void set_build_log(BuildLog* log) {
    build_log_ = log;
  }

  DepsLog* deps_log() const {
    return dep_loader_.deps_log();
  }

 private:
  bool RecomputeDirty(Node* node, vector<Node*>* stack, string* err);
  bool VerifyDAG(Node* node, vector<Node*>* stack, string* err);

  /// Recompute whether a given single output should be marked dirty.
  /// Returns true if so.
  bool RecomputeOutputDirty(Edge* edge, Node* most_recent_input,
                            const string& command, Node* output);

  BuildLog* build_log_;
  DiskInterface* disk_interface_;
  ImplicitDepLoader dep_loader_;
};

#endif  // NINJA_GRAPH_H_<|MERGE_RESOLUTION|>--- conflicted
+++ resolved
@@ -128,17 +128,13 @@
 
 /// An edge in the dependency graph; links between Nodes using Rules.
 struct Edge {
-<<<<<<< HEAD
-  Edge() : rule_(NULL), pool_(NULL), weight_(1), env_(NULL),
-=======
   enum VisitMark {
     VisitNone,
     VisitInStack,
     VisitDone
   };
 
-  Edge() : rule_(NULL), pool_(NULL), env_(NULL), mark_(VisitNone),
->>>>>>> 253e94c1
+  Edge() : rule_(NULL), pool_(NULL),weight_(1), env_(NULL), mark_(VisitNone),
            outputs_ready_(false), deps_missing_(false),
            implicit_deps_(0), order_only_deps_(0), implicit_outs_(0) {}
 
