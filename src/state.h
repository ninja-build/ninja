--- conflicted
+++ resolved
@@ -72,12 +72,8 @@
 
   BindingEnv bindings_;
   vector<Node*> defaults_;
-<<<<<<< HEAD
-  struct BuildLog* build_log_;
-  struct DepDatabase* depdb_;
-=======
   BuildLog* build_log_;
->>>>>>> b3d63db1
+  DepDatabase* depdb_;
 };
 
 #endif  // NINJA_STATE_H_