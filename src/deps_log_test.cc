--- conflicted
+++ resolved
@@ -33,15 +33,9 @@
 struct DepsLogTest : public testing::Test {
   virtual void SetUp() {
     // In case a crashing test left a stale file behind.
-<<<<<<< HEAD
-    unlink(kTestFilename);
-  }
-  virtual void TearDown() { unlink(kTestFilename); }
-=======
     platformAwareUnlink(kTestFilename);
   }
   virtual void TearDown() { platformAwareUnlink(kTestFilename); }
->>>>>>> 65641253
 };
 
 TEST_F(DepsLogTest, WriteRead) {
