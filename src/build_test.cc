--- conflicted
+++ resolved
@@ -815,11 +815,6 @@
 "  restat = 1\n"
 "rule cc\n"
 "  command = wc $in\n"
-<<<<<<< HEAD
-"# rule cat\n"
-"#  command = cat $in\n"
-=======
->>>>>>> ab2778df
 "build out1: cc in\n"
 "build out2: true out1\n"
 "build out3: cat out2\n"));
@@ -833,21 +828,13 @@
   fs_.Create("in", now_, "");
 
   // "cc" touches out1, so we should build out2.  But because "true" does not
-<<<<<<< HEAD
-  // touch out2, we should cancel the build of out3.
-=======
   // touch out2, we should cancel the build of out3. But with dry_run all
   // commands are shown!
->>>>>>> ab2778df
   string err;
   EXPECT_TRUE(builder_.AddTarget("out3", &err));
   ASSERT_EQ("", err);
   EXPECT_TRUE(builder_.Build(&err));
-<<<<<<< HEAD
-  ASSERT_EQ(3u, commands_ran_.size());	//FIXME depends on dry_run!
-=======
   ASSERT_EQ(3u, commands_ran_.size());	// Note: this depends on dry_run!
->>>>>>> ab2778df
 }
 
 
@@ -858,12 +845,6 @@
 "  restat = 1\n"
 "rule cc\n"
 "  command = wc $in\n"
-<<<<<<< HEAD
-"# rule cat\n"
-=======
-"# rule cat\n"  //FIXME wher is it defined? ck
->>>>>>> ab2778df
-"#  command = cat $in\n"
 "build out1: cc in\n"
 "build out2: true out1\n"
 "build out3: cat out2\n"));
@@ -886,11 +867,7 @@
 }
 
 // Test that RSP files are created when & where appropriate and deleted after
-<<<<<<< HEAD
-// Successful execution.
-=======
 // successful execution.
->>>>>>> ab2778df
 TEST_F(BuildTest, RspFileSuccess)
 {
   ASSERT_NO_FATAL_FAILURE(AssertParse(&state_,
