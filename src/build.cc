// Copyright 2011 Google Inc. All Rights Reserved.
//
// Licensed under the Apache License, Version 2.0 (the "License");
// you may not use this file except in compliance with the License.
// You may obtain a copy of the License at
//
//     http://www.apache.org/licenses/LICENSE-2.0
//
// Unless required by applicable law or agreed to in writing, software
// distributed under the License is distributed on an "AS IS" BASIS,
// WITHOUT WARRANTIES OR CONDITIONS OF ANY KIND, either express or implied.
// See the License for the specific language governing permissions and
// limitations under the License.

#include "build.h"

#include <assert.h>
#include <stdio.h>
#include <iostream>
#include <stdlib.h>

#ifdef _WIN32
//XXX see "subprocess.h" #include <windows.h>
#else
#include <unistd.h>
#include <sys/ioctl.h>
#include <sys/time.h>
#endif

#include "build_log.h"
#include "disk_interface.h"
#include "graph.h"
#include "state.h"
#include "subprocess.h"
#include "util.h"

BuildStatus::BuildStatus(const BuildConfig& config)
    : config_(config),
<<<<<<< HEAD
      start_time_ticks_(GetTimeMillis()),	// ms or 100ns GetCurrentTicks()
=======
      start_time_ticks_(GetCurrentTick()),	// NOTE 100ns value
>>>>>>> 5a47e971
      started_edges_(0), finished_edges_(0), total_edges_(0),
      have_blank_line_(true), progress_status_format_(NULL) {
#ifndef _WIN32
  const char* term = getenv("TERM");
  smart_terminal_ = isatty(1) && term && string(term) != "dumb";
#else
  // Disable output buffer.  It'd be nice to use line buffering but
  // MSDN says: "For some systems, [_IOLBF] provides line
  // buffering. However, for Win32, the behavior is the same as _IOFBF
  // - Full Buffering."
  setvbuf(stdout, NULL, _IONBF, 0);
  console_ = GetStdHandle(STD_OUTPUT_HANDLE);
  CONSOLE_SCREEN_BUFFER_INFO csbi;
  smart_terminal_ = GetConsoleScreenBufferInfo(console_, &csbi);
#endif

  // Don't do anything fancy in verbose mode.
  if (config_.verbosity != BuildConfig::NORMAL)
    smart_terminal_ = false;

  progress_status_format_ = getenv("NINJA_STATUS");
  if (!progress_status_format_)
    progress_status_format_ = "[%s/%t] ";
}

void BuildStatus::PlanHasTotalEdges(int total) {
  total_edges_ = total;
}

void BuildStatus::BuildEdgeStarted(Edge* edge) {
<<<<<<< HEAD
  int start_time = (int)(GetTimeMillis() - start_time_ticks_);
=======
  int start_time = (int)(GetCurrentTick() - start_time_ticks_);
>>>>>>> 5a47e971
  running_edges_.insert(make_pair(edge, start_time));
  ++started_edges_;

  PrintStatus(edge);
}

void BuildStatus::BuildEdgeFinished(Edge* edge,
                                    bool success,
                                    const string& output,
                                    int* start_time,
                                    int* end_time) {
  int64_t now = GetCurrentTick();	// NOTE 100ns value
  ++finished_edges_;

  RunningEdgeMap::iterator i = running_edges_.find(edge);
  *start_time = i->second;
  *end_time = (int)(now - start_time_ticks_);
  running_edges_.erase(i);

  if (config_.verbosity == BuildConfig::QUIET)
    return;

  if (smart_terminal_)
    PrintStatus(edge);

  if (!success || !output.empty()) {
    if (smart_terminal_)
      printf("\n");

    // Print the command that is spewing before printing its output.
    if (!success)
      printf("FAILED: %s\n", edge->EvaluateCommand().c_str());

    // ninja sets stdout and stderr of subprocesses to a pipe, to be able to
    // check if the output is empty. Some compilers, e.g. clang, check
    // isatty(stderr) to decide if they should print colored output.
    // To make it possible to use colored output with ninja, subprocesses should
    // be run with a flag that forces them to always print color escape codes.
    // To make sure these escape codes don't show up in a file if ninja's output
    // is piped to a file, ninja strips ansi escape codes again if it's not
    // writing to a |smart_terminal_|.
    // (Launching subprocesses in pseudo ttys doesn't work because there are
    // only a few hundred available on some systems, and ninja can launch
    // thousands of parallel compile commands.)
    // TODO: There should be a flag to disable escape code stripping.
    string final_output;
    if (!smart_terminal_)
      final_output = StripAnsiEscapeCodes(output);
    else
      final_output = output;

    if (!final_output.empty())
      printf("%s", final_output.c_str());

    have_blank_line_ = true;
  }
}

void BuildStatus::BuildFinished() {
  if (smart_terminal_ && !have_blank_line_)
    printf("\n");
}

string BuildStatus::FormatProgressStatus(const char* progress_status_format) const {
  string out;
  char buf[32];
  for (const char* s = progress_status_format; *s != '\0'; ++s) {
    if (*s == '%') {
      ++s;
      switch (*s) {
      case '%':
        out.push_back('%');
        break;

        // Started edges.
      case 's':
        snprintf(buf, sizeof(buf), "%d", started_edges_);
        out += buf;
        break;

        // Total edges.
      case 't':
        snprintf(buf, sizeof(buf), "%d", total_edges_);
        out += buf;
        break;

        // Running edges.
      case 'r':
        snprintf(buf, sizeof(buf), "%d", started_edges_ - finished_edges_);
        out += buf;
        break;

        // Unstarted edges.
      case 'u':
        snprintf(buf, sizeof(buf), "%d", total_edges_ - started_edges_);
        out += buf;
        break;

        // Finished edges.
      case 'f':
        snprintf(buf, sizeof(buf), "%d", finished_edges_);
        out += buf;
        break;

      default: {
        Fatal("unknown placeholder '%%%c' in $NINJA_STATUS", *s);
        return "";
      }
      }
    } else {
      out.push_back(*s);
    }
  }

  return out;
}

void BuildStatus::PrintStatus(Edge* edge) {
  if (config_.verbosity == BuildConfig::QUIET)
    return;

  bool force_full_command = config_.verbosity == BuildConfig::VERBOSE;

  string to_print = edge->GetDescription();
  if (to_print.empty() || force_full_command)
    to_print = edge->EvaluateCommand();

#ifdef _WIN32
  CONSOLE_SCREEN_BUFFER_INFO csbi;
  GetConsoleScreenBufferInfo(console_, &csbi);
#endif

  if (smart_terminal_) {
#ifndef _WIN32
    printf("\r");  // Print over previous line, if any.
#else
    csbi.dwCursorPosition.X = 0;
    SetConsoleCursorPosition(console_, csbi.dwCursorPosition);
#endif
  }

  to_print = FormatProgressStatus(progress_status_format_) + to_print;

  if (smart_terminal_ && !force_full_command) {
    const int kMargin = 3;  // Space for "...".
#ifndef _WIN32
    // Limit output to width of the terminal if provided so we don't cause
    // line-wrapping.
    winsize size;
    if ((ioctl(0, TIOCGWINSZ, &size) == 0) && size.ws_col) {
      if (to_print.size() + kMargin > size.ws_col) {
        int elide_size = (size.ws_col - kMargin) / 2;
        to_print = to_print.substr(0, elide_size)
          + "..."
          + to_print.substr(to_print.size() - elide_size, elide_size);
      }
    }
#else
    // Don't use the full width or console will move to next line.
    size_t width = static_cast<size_t>(csbi.dwSize.X) - 1;
    if (to_print.size() + kMargin > width) {
      int elide_size = (width - kMargin) / 2;
      to_print = to_print.substr(0, elide_size)
        + "..."
        + to_print.substr(to_print.size() - elide_size, elide_size);
    }
#endif
  }

  printf("%s", to_print.c_str());

  if (smart_terminal_ && !force_full_command) {
#ifndef _WIN32
    printf("\x1B[K");  // Clear to end of line.
    fflush(stdout);
    have_blank_line_ = false;
#else
    // Clear to end of line.
    GetConsoleScreenBufferInfo(console_, &csbi);
    int num_spaces = csbi.dwSize.X - 1 - csbi.dwCursorPosition.X;
    printf("%*s", num_spaces, "");
    have_blank_line_ = false;
#endif
  } else {
    printf("\n");
  }
}

Plan::Plan() : command_edges_(0), wanted_edges_(0) {}

bool Plan::AddTarget(Node* node, string* err) {
  vector<Node*> stack;
  return AddSubTarget(node, &stack, err);
}

bool Plan::AddSubTarget(Node* node, vector<Node*>* stack, string* err) {
  Edge* edge = node->in_edge();
  if (!edge) {  // Leaf node.
    if (node->dirty()) {
      string referenced;
      if (!stack->empty())
        referenced = ", needed by '" + stack->back()->path() + "',";
      *err = "'" + node->path() + "'" + referenced + " missing "
             "and no known rule to make it";
    }
    return false;
  }

  if (CheckDependencyCycle(node, stack, err))
    return false;

  if (edge->outputs_ready())
    return false;  // Don't need to do anything.

  // If an entry in want_ does not already exist for edge, create an entry which
  // maps to false, indicating that we do not want to build this entry itself.
  pair<map<Edge*, bool>::iterator, bool> want_ins =
    want_.insert(make_pair(edge, false));
  bool& want = want_ins.first->second;

  // If we do need to build edge and we haven't already marked it as wanted,
  // mark it now.
  if (node->dirty() && !want) {
    want = true;
    ++wanted_edges_;
    if (edge->AllInputsReady())
      ready_.insert(edge);
    if (!edge->is_phony())
      ++command_edges_;
  }

  if (!want_ins.second)
    return true;  // We've already processed the inputs.

  stack->push_back(node);
  for (vector<Node*>::iterator i = edge->inputs_.begin();
       i != edge->inputs_.end(); ++i) {
    if (!AddSubTarget(*i, stack, err) && !err->empty())
      return false;
  }
  assert(stack->back() == node);
  stack->pop_back();

  return true;
}

bool Plan::CheckDependencyCycle(Node* node, vector<Node*>* stack, string* err) {
  vector<Node*>::reverse_iterator ri =
      find(stack->rbegin(), stack->rend(), node);
  if (ri == stack->rend())
    return false;

  // Add this node onto the stack to make it clearer where the loop
  // is.
  stack->push_back(node);

  vector<Node*>::iterator start = find(stack->begin(), stack->end(), node);
  *err = "dependency cycle: ";
  for (vector<Node*>::iterator i = start; i != stack->end(); ++i) {
    if (i != start)
      err->append(" -> ");
    err->append((*i)->path());
  }
  return true;
}

Edge* Plan::FindWork() {
  if (ready_.empty())
    return NULL;
  set<Edge*>::iterator i = ready_.begin();
  Edge* edge = *i;
  ready_.erase(i);
  return edge;
}

void Plan::EdgeFinished(Edge* edge) {
  map<Edge*, bool>::iterator i = want_.find(edge);
  assert(i != want_.end());
  if (i->second)
    --wanted_edges_;
  want_.erase(i);
  edge->outputs_ready_ = true;

  // Check off any nodes we were waiting for with this edge.
  for (vector<Node*>::iterator i = edge->outputs_.begin();
       i != edge->outputs_.end(); ++i) {
    NodeFinished(*i);
  }
}

void Plan::NodeFinished(Node* node) {
  // See if we we want any edges from this node.
  for (vector<Edge*>::const_iterator i = node->out_edges().begin();
       i != node->out_edges().end(); ++i) {
    map<Edge*, bool>::iterator want_i = want_.find(*i);
    if (want_i == want_.end())
      continue;

    // See if the edge is now ready.
    if ((*i)->AllInputsReady()) {
      if (want_i->second) {
        ready_.insert(*i);
      } else {
        // We do not need to build this edge, but we might need to build one of
        // its dependents.
        EdgeFinished(*i);
      }
    }
  }
}

void Plan::CleanNode(BuildLog* build_log, Node* node) {
  node->set_dirty(false);

  for (vector<Edge*>::const_iterator ei = node->out_edges().begin();
       ei != node->out_edges().end(); ++ei) {
    // Don't process edges that we don't actually want.
    map<Edge*, bool>::iterator want_i = want_.find(*ei);
    if (want_i == want_.end() || !want_i->second)
      continue;

    // If all non-order-only inputs for this edge are now clean,
    // we might have changed the dirty state of the outputs.
    vector<Node*>::iterator begin = (*ei)->inputs_.begin(),
                            end = (*ei)->inputs_.end() - (*ei)->order_only_deps_;
    if (find_if(begin, end, mem_fun(&Node::dirty)) == end) {
      // Recompute most_recent_input and command.
      TimeStamp most_recent_input = 1;
      for (vector<Node*>::iterator ni = begin; ni != end; ++ni)
        if ((*ni)->mtime() > most_recent_input)
          most_recent_input = (*ni)->mtime();
      string command = (*ei)->EvaluateCommand(true);

      // Now, recompute the dirty state of each output.
      bool all_outputs_clean = true;
      for (vector<Node*>::iterator ni = (*ei)->outputs_.begin();
           ni != (*ei)->outputs_.end(); ++ni) {
        if (!(*ni)->dirty())
          continue;

        if ((*ei)->RecomputeOutputDirty(build_log, most_recent_input, NULL, command,
                                        *ni)) {
          (*ni)->MarkDirty();
          all_outputs_clean = false;
        } else {
          CleanNode(build_log, *ni);
        }
      }

      // If we cleaned all outputs, mark the node as not wanted.
      if (all_outputs_clean) {
        want_i->second = false;
        --wanted_edges_;
        if (!(*ei)->is_phony())
          --command_edges_;
      }
    }
  }
}

void Plan::Dump() {
  printf("pending: %d\n", (int)want_.size());
  for (map<Edge*, bool>::iterator i = want_.begin(); i != want_.end(); ++i) {
    if (i->second)
      printf("want ");
    i->first->Dump();
  }
  printf("ready: %d\n", (int)ready_.size());
}

struct RealCommandRunner : public CommandRunner {
  explicit RealCommandRunner(const BuildConfig& config) : config_(config) {}
  virtual ~RealCommandRunner() {}
  virtual bool CanRunMore();
  virtual bool StartCommand(Edge* edge);
  virtual Edge* WaitForCommand(ExitStatus* status, string* output);
  virtual vector<Edge*> GetActiveEdges();
  virtual void Abort();

  const BuildConfig& config_;
  SubprocessSet subprocs_;
  map<Subprocess*, Edge*> subproc_to_edge_;
};

vector<Edge*> RealCommandRunner::GetActiveEdges() {
  vector<Edge*> edges;
  for (map<Subprocess*, Edge*>::iterator i = subproc_to_edge_.begin();
       i != subproc_to_edge_.end(); ++i)
    edges.push_back(i->second);
  return edges;
}

void RealCommandRunner::Abort() {
  subprocs_.Clear();
}

bool RealCommandRunner::CanRunMore() {
  return ((int)subprocs_.running_.size()) < config_.parallelism
    && ((subprocs_.running_.size() == 0 || config_.max_load_average <= 0.0f)
        || GetLoadAverage() < config_.max_load_average);
}

bool RealCommandRunner::StartCommand(Edge* edge) {
  string command = edge->EvaluateCommand();
  Subprocess* subproc = subprocs_.Add(command);
  if (!subproc)
    return false;
  subproc_to_edge_.insert(make_pair(subproc, edge));

  return true;
}

Edge* RealCommandRunner::WaitForCommand(ExitStatus* status, string* output) {
  Subprocess* subproc;
  while ((subproc = subprocs_.NextFinished()) == NULL) {
    bool interrupted = subprocs_.DoWork();
    if (interrupted) {
      *status = ExitInterrupted;
      return 0;
    }
  }

  *status = subproc->Finish();
  *output = subproc->GetOutput();

  map<Subprocess*, Edge*>::iterator i = subproc_to_edge_.find(subproc);
  Edge* edge = i->second;
  subproc_to_edge_.erase(i);

  delete subproc;
  return edge;
}

/// A CommandRunner that doesn't actually run the commands.
struct DryRunCommandRunner : public CommandRunner {
  virtual ~DryRunCommandRunner() {}
  virtual bool CanRunMore() {
    return true;
  }
  virtual bool StartCommand(Edge* edge) {
    finished_.push(edge);
    return true;
  }
  virtual Edge* WaitForCommand(ExitStatus* status, string* /* output */) {
    if (finished_.empty()) {
      *status = ExitFailure;
      return NULL;
    }
    *status = ExitSuccess;
    Edge* edge = finished_.front();
    finished_.pop();
    return edge;
  }

  queue<Edge*> finished_;
};

Builder::Builder(State* state, const BuildConfig& config)
    : state_(state), config_(config) {
  disk_interface_ = new RealDiskInterface;
  status_ = new BuildStatus(config);
  log_ = state->build_log_;
}

Builder::~Builder() {
  Cleanup();
}

void Builder::Cleanup() {
  if (command_runner_.get()) {
    vector<Edge*> active_edges = command_runner_->GetActiveEdges();
    command_runner_->Abort();

    for (vector<Edge*>::iterator i = active_edges.begin();
         i != active_edges.end(); ++i) {
      bool has_depfile = !(*i)->rule_->depfile().empty();
      for (vector<Node*>::iterator ni = (*i)->outputs_.begin();
           ni != (*i)->outputs_.end(); ++ni) {
        // Only delete this output if it was actually modified.  This is
        // important for things like the generator where we don't want to
        // delete the manifest file if we can avoid it.  But if the rule
        // uses a depfile, always delete.  (Consider the case where we
        // need to rebuild an output because of a modified header file
        // mentioned in a depfile, and the command touches its depfile
        // but is interrupted before it touches its output file.)
        if (has_depfile ||
            (*ni)->mtime() != disk_interface_->Stat((*ni)->path()))
          disk_interface_->RemoveFile((*ni)->path());
      }
      if (has_depfile)
        disk_interface_->RemoveFile((*i)->EvaluateDepFile());
    }
  }
}

Node* Builder::AddTarget(const string& name, string* err) {
  Node* node = state_->LookupNode(name);
  if (!node) {
    *err = "unknown target: '" + name + "'";
    return NULL;
  }
  if (!AddTarget(node, err))
    return NULL;
  return node;
}

bool Builder::AddTarget(Node* node, string* err) {
  node->StatIfNecessary(disk_interface_);
  if (Edge* in_edge = node->in_edge()) {
    if (!in_edge->RecomputeDirty(state_, disk_interface_, err))
      return false;
    if (in_edge->outputs_ready())
      return true;  // Nothing to do.
  }

  if (!plan_.AddTarget(node, err))
    return false;

  return true;
}

bool Builder::AlreadyUpToDate() const {
  return !plan_.more_to_do();
}

bool Builder::Build(string* err) {
  assert(!AlreadyUpToDate());

  status_->PlanHasTotalEdges(plan_.command_edge_count());
  int pending_commands = 0;
  int failures_allowed = config_.failures_allowed;

  // Set up the command runner if we haven't done so already.
  if (!command_runner_.get()) {
    if (config_.dry_run)
      command_runner_.reset(new DryRunCommandRunner);
    else
      command_runner_.reset(new RealCommandRunner(config_));
  }

  // This main loop runs the entire build process.
  // It is structured like this:
  // First, we attempt to start as many commands as allowed by the
  // command runner.
  // Second, we attempt to wait for / reap the next finished command.
  // If we can do neither of those, the build is stuck, and we report
  // an error.
  while (plan_.more_to_do()) {
    // See if we can start any more commands.
    if (failures_allowed && command_runner_->CanRunMore()) {
      if (Edge* edge = plan_.FindWork()) {
        if (!StartEdge(edge, err)) {
          status_->BuildFinished();
          return false;
        }

        if (edge->is_phony())
          FinishEdge(edge, true, "");
        else
          ++pending_commands;

        // We made some progress; go back to the main loop.
        continue;
      }
    }

    // See if we can reap any finished commands.
    if (pending_commands) {
      ExitStatus status;
      string output;
      Edge* edge = command_runner_->WaitForCommand(&status, &output);
      if (edge && status != ExitInterrupted) {
        bool success = (status == ExitSuccess);
        --pending_commands;
        FinishEdge(edge, success, output);
        if (!success) {
          if (failures_allowed)
            failures_allowed--;
        }

        // We made some progress; start the main loop over.
        continue;
      }

      if (status == ExitInterrupted) {
        status_->BuildFinished();
        *err = "interrupted by user";
        return false;
      }
    }

    // If we get here, we can neither enqueue new commands nor are any running.
    if (pending_commands) {
      status_->BuildFinished();
      *err = "stuck: pending commands but none to wait for? [this is a bug]";
      return false;
    }

    // If we get here, we cannot make any more progress.
    status_->BuildFinished();
    if (failures_allowed == 0) {
      if (config_.failures_allowed > 1)
        *err = "subcommands failed";
      else
        *err = "subcommand failed";
    } else if (failures_allowed < config_.failures_allowed)
      *err = "cannot make progress due to previous errors";
    else
      *err = "stuck [this is a bug]";

    return false;
  }

  status_->BuildFinished();
  return true;
}

bool Builder::StartEdge(Edge* edge, string* err) {
  if (edge->is_phony())
    return true;

  status_->BuildEdgeStarted(edge);

  // Create directories necessary for outputs.
  // XXX: this will block; do we care?
  for (vector<Node*>::iterator i = edge->outputs_.begin();
       i != edge->outputs_.end(); ++i) {
    if (!disk_interface_->MakeDirs((*i)->path()))
      return false;
  }

  // Create response file, if needed
  // XXX: this may also block; do we care?
  if (edge->HasRspFile()) {
    if (!disk_interface_->WriteFile(edge->GetRspFile(), edge->GetRspFileContent()))
      return false;
  }

  // start command computing and run it
  if (!command_runner_->StartCommand(edge)) {
    err->assign("command '" + edge->EvaluateCommand() + "' failed.");
    return false;
  }

  return true;
}

void Builder::FinishEdge(Edge* edge, bool success, const string& output) {
<<<<<<< HEAD
    TimeStamp restat_mtime = GetCurrentTick();	//NOTE: init with 100ns value!
=======
    TimeStamp restat_mtime = GetCurrentTick();	// NOTE: init with 100ns value!
>>>>>>> 5a47e971

  if (success) {
    if (edge->rule().restat() && !config_.dry_run) {
      bool node_cleaned = false;

      for (vector<Node*>::iterator i = edge->outputs_.begin();
           i != edge->outputs_.end(); ++i) {
        TimeStamp new_mtime = disk_interface_->Stat((*i)->path());
        if ((*i)->mtime() == new_mtime) {
          // The rule command did not change the output.  Propagate the clean
          // state through the build graph.
          // Note that this also applies to nonexistent outputs (mtime == 0).
          if (new_mtime) {
            printf("XXX unchanged output '%s' found\n", (*i)->path().c_str());
          }
          plan_.CleanNode(log_, *i);
          node_cleaned = true;
        } else {
<<<<<<< HEAD
          restat_mtime = new_mtime;   // TODO It is not really clear to me how it works! ck
=======
          restat_mtime = new_mtime;   // update mtime for existing files
>>>>>>> 5a47e971
        }
      }

      if (node_cleaned) {
        // If any output was cleaned, find the most recent mtime of any
        // (existing) non-order-only input or the depfile.
        for (vector<Node*>::iterator i = edge->inputs_.begin();
             i != edge->inputs_.end() - edge->order_only_deps_; ++i) {
          TimeStamp input_mtime = disk_interface_->Stat((*i)->path());
<<<<<<< HEAD
          if (input_mtime > restat_mtime) {
=======
          if (input_mtime > restat_mtime)
>>>>>>> 5a47e971
            restat_mtime = input_mtime;
            printf("XXX newer input '%s' of cleaned node '%s' found\n",
                    (*i)->path().c_str(), output.c_str());
          }
        }

        // TODO what is the usecase for this code? ck
        if (restat_mtime != 0 && !edge->rule().depfile().empty()) {
          TimeStamp depfile_mtime = disk_interface_->Stat(edge->EvaluateDepFile());
<<<<<<< HEAD
          if (depfile_mtime > restat_mtime) {
            printf("XXX depfile is newer than most resent input of cleaned node '%s'\n",
                    output.c_str());
=======
          if (depfile_mtime > restat_mtime)
>>>>>>> 5a47e971
            restat_mtime = depfile_mtime;
          }
        }

        // The total number of edges in the plan may have changed as a result
        // of a restat.
        status_->PlanHasTotalEdges(plan_.command_edge_count());
      }
    }

    // delete the response file on success (if exists)
    if (edge->HasRspFile())
      disk_interface_->RemoveFile(edge->GetRspFile());

    plan_.EdgeFinished(edge);
  }

  if (edge->is_phony())
    return;

  int start_time, end_time;
  status_->BuildEdgeFinished(edge, success, output, &start_time, &end_time);
  if (success && log_) {
    log_->RecordCommand(edge, start_time, end_time, restat_mtime);
  }
}<|MERGE_RESOLUTION|>--- conflicted
+++ resolved
@@ -36,11 +36,7 @@
 
 BuildStatus::BuildStatus(const BuildConfig& config)
     : config_(config),
-<<<<<<< HEAD
-      start_time_ticks_(GetTimeMillis()),	// ms or 100ns GetCurrentTicks()
-=======
       start_time_ticks_(GetCurrentTick()),	// NOTE 100ns value
->>>>>>> 5a47e971
       started_edges_(0), finished_edges_(0), total_edges_(0),
       have_blank_line_(true), progress_status_format_(NULL) {
 #ifndef _WIN32
@@ -71,11 +67,7 @@
 }
 
 void BuildStatus::BuildEdgeStarted(Edge* edge) {
-<<<<<<< HEAD
-  int start_time = (int)(GetTimeMillis() - start_time_ticks_);
-=======
   int start_time = (int)(GetCurrentTick() - start_time_ticks_);
->>>>>>> 5a47e971
   running_edges_.insert(make_pair(edge, start_time));
   ++started_edges_;
 
@@ -724,11 +716,7 @@
 }
 
 void Builder::FinishEdge(Edge* edge, bool success, const string& output) {
-<<<<<<< HEAD
-    TimeStamp restat_mtime = GetCurrentTick();	//NOTE: init with 100ns value!
-=======
     TimeStamp restat_mtime = GetCurrentTick();	// NOTE: init with 100ns value!
->>>>>>> 5a47e971
 
   if (success) {
     if (edge->rule().restat() && !config_.dry_run) {
@@ -747,11 +735,7 @@
           plan_.CleanNode(log_, *i);
           node_cleaned = true;
         } else {
-<<<<<<< HEAD
-          restat_mtime = new_mtime;   // TODO It is not really clear to me how it works! ck
-=======
           restat_mtime = new_mtime;   // update mtime for existing files
->>>>>>> 5a47e971
         }
       }
 
@@ -761,11 +745,8 @@
         for (vector<Node*>::iterator i = edge->inputs_.begin();
              i != edge->inputs_.end() - edge->order_only_deps_; ++i) {
           TimeStamp input_mtime = disk_interface_->Stat((*i)->path());
-<<<<<<< HEAD
           if (input_mtime > restat_mtime) {
-=======
           if (input_mtime > restat_mtime)
->>>>>>> 5a47e971
             restat_mtime = input_mtime;
             printf("XXX newer input '%s' of cleaned node '%s' found\n",
                     (*i)->path().c_str(), output.c_str());
@@ -775,13 +756,9 @@
         // TODO what is the usecase for this code? ck
         if (restat_mtime != 0 && !edge->rule().depfile().empty()) {
           TimeStamp depfile_mtime = disk_interface_->Stat(edge->EvaluateDepFile());
-<<<<<<< HEAD
           if (depfile_mtime > restat_mtime) {
             printf("XXX depfile is newer than most resent input of cleaned node '%s'\n",
                     output.c_str());
-=======
-          if (depfile_mtime > restat_mtime)
->>>>>>> 5a47e971
             restat_mtime = depfile_mtime;
           }
         }
