// Copyright 2011 Google Inc. All Rights Reserved.
//
// Licensed under the Apache License, Version 2.0 (the "License");
// you may not use this file except in compliance with the License.
// You may obtain a copy of the License at
//
//     http://www.apache.org/licenses/LICENSE-2.0
//
// Unless required by applicable law or agreed to in writing, software
// distributed under the License is distributed on an "AS IS" BASIS,
// WITHOUT WARRANTIES OR CONDITIONS OF ANY KIND, either express or implied.
// See the License for the specific language governing permissions and
// limitations under the License.

#include "build.h"

#include <assert.h>
#include <stdio.h>
#include <iostream>
#include <stdlib.h>

#ifdef _WIN32
//XXX see "subprocess.h" #include <windows.h>
#else
#include <unistd.h>
#include <sys/ioctl.h>
#include <sys/time.h>
#endif

#include "build_log.h"
#include "disk_interface.h"
#include "graph.h"
#include "state.h"
#include "subprocess.h"
#include "util.h"

BuildStatus::BuildStatus(const BuildConfig& config)
    : config_(config),
      start_time_ticks_(GetCurrentTick()),	// NOTE 100ns value
      started_edges_(0), finished_edges_(0), total_edges_(0),
      have_blank_line_(true), progress_status_format_(NULL) {
#ifndef _WIN32
  const char* term = getenv("TERM");
  smart_terminal_ = isatty(1) && term && string(term) != "dumb";
#else
  // Disable output buffer.  It'd be nice to use line buffering but
  // MSDN says: "For some systems, [_IOLBF] provides line
  // buffering. However, for Win32, the behavior is the same as _IOFBF
  // - Full Buffering."
  setvbuf(stdout, NULL, _IONBF, 0);
  console_ = GetStdHandle(STD_OUTPUT_HANDLE);
  CONSOLE_SCREEN_BUFFER_INFO csbi;
  smart_terminal_ = GetConsoleScreenBufferInfo(console_, &csbi);
#endif

  // Don't do anything fancy in verbose mode.
  if (config_.verbosity != BuildConfig::NORMAL)
    smart_terminal_ = false;

  progress_status_format_ = getenv("NINJA_STATUS");
  if (!progress_status_format_)
    progress_status_format_ = "[%s/%t] ";
}

void BuildStatus::PlanHasTotalEdges(int total) {
  total_edges_ = total;
}

void BuildStatus::BuildEdgeStarted(Edge* edge) {
  int start_time = (int)(GetCurrentTick() - start_time_ticks_);
  running_edges_.insert(make_pair(edge, start_time));
  ++started_edges_;

  PrintStatus(edge);
}

void BuildStatus::BuildEdgeFinished(Edge* edge,
                                    bool success,
                                    const string& output,
                                    int* start_time,
                                    int* end_time) {
  int64_t now = GetCurrentTick();	// NOTE 100ns value
  ++finished_edges_;

  RunningEdgeMap::iterator i = running_edges_.find(edge);
  *start_time = i->second;
  *end_time = (int)(now - start_time_ticks_);
  running_edges_.erase(i);

  if (config_.verbosity == BuildConfig::QUIET)
    return;

  if (smart_terminal_)
    PrintStatus(edge);

  if (!success || !output.empty()) {
    if (smart_terminal_)
      printf("\n");

    // Print the command that is spewing before printing its output.
    if (!success)
      printf("FAILED: %s\n", edge->EvaluateCommand().c_str());

    // ninja sets stdout and stderr of subprocesses to a pipe, to be able to
    // check if the output is empty. Some compilers, e.g. clang, check
    // isatty(stderr) to decide if they should print colored output.
    // To make it possible to use colored output with ninja, subprocesses should
    // be run with a flag that forces them to always print color escape codes.
    // To make sure these escape codes don't show up in a file if ninja's output
    // is piped to a file, ninja strips ansi escape codes again if it's not
    // writing to a |smart_terminal_|.
    // (Launching subprocesses in pseudo ttys doesn't work because there are
    // only a few hundred available on some systems, and ninja can launch
    // thousands of parallel compile commands.)
    // TODO: There should be a flag to disable escape code stripping.
    string final_output;
    if (!smart_terminal_)
      final_output = StripAnsiEscapeCodes(output);
    else
      final_output = output;

    if (!final_output.empty())
      printf("%s", final_output.c_str());

    have_blank_line_ = true;
  }
}

void BuildStatus::BuildFinished() {
  if (smart_terminal_ && !have_blank_line_)
    printf("\n");
}

string BuildStatus::FormatProgressStatus(const char* progress_status_format) const {
  string out;
  char buf[32];
  for (const char* s = progress_status_format; *s != '\0'; ++s) {
    if (*s == '%') {
      ++s;
      switch (*s) {
      case '%':
        out.push_back('%');
        break;

        // Started edges.
      case 's':
        snprintf(buf, sizeof(buf), "%d", started_edges_);
        out += buf;
        break;

        // Total edges.
      case 't':
        snprintf(buf, sizeof(buf), "%d", total_edges_);
        out += buf;
        break;

        // Running edges.
      case 'r':
        snprintf(buf, sizeof(buf), "%d", started_edges_ - finished_edges_);
        out += buf;
        break;

        // Unstarted edges.
      case 'u':
        snprintf(buf, sizeof(buf), "%d", total_edges_ - started_edges_);
        out += buf;
        break;

        // Finished edges.
      case 'f':
        snprintf(buf, sizeof(buf), "%d", finished_edges_);
        out += buf;
        break;

      default: {
        Fatal("unknown placeholder '%%%c' in $NINJA_STATUS", *s);
        return "";
      }
      }
    } else {
      out.push_back(*s);
    }
  }

  return out;
}

void BuildStatus::PrintStatus(Edge* edge) {
  if (config_.verbosity == BuildConfig::QUIET)
    return;

  bool force_full_command = config_.verbosity == BuildConfig::VERBOSE;

  string to_print = edge->GetDescription();
  if (to_print.empty() || force_full_command)
    to_print = edge->EvaluateCommand();

#ifdef _WIN32
  CONSOLE_SCREEN_BUFFER_INFO csbi;
  GetConsoleScreenBufferInfo(console_, &csbi);
#endif

  if (smart_terminal_) {
#ifndef _WIN32
    printf("\r");  // Print over previous line, if any.
#else
    csbi.dwCursorPosition.X = 0;
    SetConsoleCursorPosition(console_, csbi.dwCursorPosition);
#endif
  }

  to_print = FormatProgressStatus(progress_status_format_) + to_print;

  if (smart_terminal_ && !force_full_command) {
    const int kMargin = 3;  // Space for "...".
#ifndef _WIN32
    // Limit output to width of the terminal if provided so we don't cause
    // line-wrapping.
    winsize size;
    if ((ioctl(0, TIOCGWINSZ, &size) == 0) && size.ws_col) {
      if (to_print.size() + kMargin > size.ws_col) {
        int elide_size = (size.ws_col - kMargin) / 2;
        to_print = to_print.substr(0, elide_size)
          + "..."
          + to_print.substr(to_print.size() - elide_size, elide_size);
      }
    }
#else
    // Don't use the full width or console will move to next line.
    size_t width = static_cast<size_t>(csbi.dwSize.X) - 1;
    if (to_print.size() + kMargin > width) {
      int elide_size = (width - kMargin) / 2;
      to_print = to_print.substr(0, elide_size)
        + "..."
        + to_print.substr(to_print.size() - elide_size, elide_size);
    }
#endif
  }

  printf("%s", to_print.c_str());

  if (smart_terminal_ && !force_full_command) {
#ifndef _WIN32
    printf("\x1B[K");  // Clear to end of line.
    fflush(stdout);
    have_blank_line_ = false;
#else
    // Clear to end of line.
    GetConsoleScreenBufferInfo(console_, &csbi);
    int num_spaces = csbi.dwSize.X - 1 - csbi.dwCursorPosition.X;
    printf("%*s", num_spaces, "");
    have_blank_line_ = false;
#endif
  } else {
    printf("\n");
  }
}

Plan::Plan() : command_edges_(0), wanted_edges_(0) {}

bool Plan::AddTarget(Node* node, string* err) {
  vector<Node*> stack;
  return AddSubTarget(node, &stack, err);
}

bool Plan::AddSubTarget(Node* node, vector<Node*>* stack, string* err) {
  Edge* edge = node->in_edge();
  if (!edge) {  // Leaf node.
    if (node->dirty()) {
      string referenced;
      if (!stack->empty())
        referenced = ", needed by '" + stack->back()->path() + "',";
      *err = "'" + node->path() + "'" + referenced + " missing "
             "and no known rule to make it";
    }
    return false;
  }

  if (CheckDependencyCycle(node, stack, err))
    return false;

  if (edge->outputs_ready())
    return false;  // Don't need to do anything.

  // If an entry in want_ does not already exist for edge, create an entry which
  // maps to false, indicating that we do not want to build this entry itself.
  pair<map<Edge*, bool>::iterator, bool> want_ins =
    want_.insert(make_pair(edge, false));
  bool& want = want_ins.first->second;

  // If we do need to build edge and we haven't already marked it as wanted,
  // mark it now.
  if (node->dirty() && !want) {
    want = true;
    ++wanted_edges_;
    if (edge->AllInputsReady())
      ready_.insert(edge);
    if (!edge->is_phony())
      ++command_edges_;
  }

  if (!want_ins.second)
    return true;  // We've already processed the inputs.

  stack->push_back(node);
  for (vector<Node*>::iterator i = edge->inputs_.begin();
       i != edge->inputs_.end(); ++i) {
    if (!AddSubTarget(*i, stack, err) && !err->empty())
      return false;
  }
  assert(stack->back() == node);
  stack->pop_back();

  return true;
}

bool Plan::CheckDependencyCycle(Node* node, vector<Node*>* stack, string* err) {
  vector<Node*>::reverse_iterator ri =
      find(stack->rbegin(), stack->rend(), node);
  if (ri == stack->rend())
    return false;

  // Add this node onto the stack to make it clearer where the loop
  // is.
  stack->push_back(node);

  vector<Node*>::iterator start = find(stack->begin(), stack->end(), node);
  *err = "dependency cycle: ";
  for (vector<Node*>::iterator i = start; i != stack->end(); ++i) {
    if (i != start)
      err->append(" -> ");
    err->append((*i)->path());
  }
  return true;
}

Edge* Plan::FindWork() {
  if (ready_.empty())
    return NULL;
  set<Edge*>::iterator i = ready_.begin();
  Edge* edge = *i;
  ready_.erase(i);
  return edge;
}

void Plan::EdgeFinished(Edge* edge) {
  map<Edge*, bool>::iterator i = want_.find(edge);
  assert(i != want_.end());
  if (i->second)
    --wanted_edges_;
  want_.erase(i);
  edge->outputs_ready_ = true;

  // Check off any nodes we were waiting for with this edge.
  for (vector<Node*>::iterator i = edge->outputs_.begin();
       i != edge->outputs_.end(); ++i) {
    NodeFinished(*i);
  }
}

void Plan::NodeFinished(Node* node) {
  // See if we we want any edges from this node.
  for (vector<Edge*>::const_iterator i = node->out_edges().begin();
       i != node->out_edges().end(); ++i) {
    map<Edge*, bool>::iterator want_i = want_.find(*i);
    if (want_i == want_.end())
      continue;

    // See if the edge is now ready.
    if ((*i)->AllInputsReady()) {
      if (want_i->second) {
        ready_.insert(*i);
      } else {
        // We do not need to build this edge, but we might need to build one of
        // its dependents.
        EdgeFinished(*i);
      }
    }
  }
}

void Plan::CleanNode(BuildLog* build_log, Node* node) {
  node->set_dirty(false);

  for (vector<Edge*>::const_iterator ei = node->out_edges().begin();
       ei != node->out_edges().end(); ++ei) {
    // Don't process edges that we don't actually want.
    map<Edge*, bool>::iterator want_i = want_.find(*ei);
    if (want_i == want_.end() || !want_i->second)
      continue;

    // If all non-order-only inputs for this edge are now clean,
    // we might have changed the dirty state of the outputs.
    vector<Node*>::iterator begin = (*ei)->inputs_.begin(),
                            end = (*ei)->inputs_.end() - (*ei)->order_only_deps_;
    if (find_if(begin, end, mem_fun(&Node::dirty)) == end) {
      // Recompute most_recent_input and command.
      TimeStamp most_recent_input = 1;
      for (vector<Node*>::iterator ni = begin; ni != end; ++ni)
        if ((*ni)->mtime() > most_recent_input)
          most_recent_input = (*ni)->mtime();
      string command = (*ei)->EvaluateCommand(true);

      // Now, recompute the dirty state of each output.
      bool all_outputs_clean = true;
      for (vector<Node*>::iterator ni = (*ei)->outputs_.begin();
           ni != (*ei)->outputs_.end(); ++ni) {
        if (!(*ni)->dirty())
          continue;

        if ((*ei)->RecomputeOutputDirty(build_log, most_recent_input, NULL, command,
                                        *ni)) {
          (*ni)->MarkDirty();
          all_outputs_clean = false;
        } else {
          CleanNode(build_log, *ni);
        }
      }

      // If we cleaned all outputs, mark the node as not wanted.
      if (all_outputs_clean) {
        want_i->second = false;
        --wanted_edges_;
        if (!(*ei)->is_phony())
          --command_edges_;
      }
    }
  }
}

void Plan::Dump() {
  printf("pending: %d\n", (int)want_.size());
  for (map<Edge*, bool>::iterator i = want_.begin(); i != want_.end(); ++i) {
    if (i->second)
      printf("want ");
    i->first->Dump();
  }
  printf("ready: %d\n", (int)ready_.size());
}

struct RealCommandRunner : public CommandRunner {
  explicit RealCommandRunner(const BuildConfig& config) : config_(config) {}
  virtual ~RealCommandRunner() {}
  virtual bool CanRunMore();
  virtual bool StartCommand(Edge* edge);
  virtual Edge* WaitForCommand(ExitStatus* status, string* output);
  virtual vector<Edge*> GetActiveEdges();
  virtual void Abort();

  const BuildConfig& config_;
  SubprocessSet subprocs_;
  map<Subprocess*, Edge*> subproc_to_edge_;
};

vector<Edge*> RealCommandRunner::GetActiveEdges() {
  vector<Edge*> edges;
  for (map<Subprocess*, Edge*>::iterator i = subproc_to_edge_.begin();
       i != subproc_to_edge_.end(); ++i)
    edges.push_back(i->second);
  return edges;
}

void RealCommandRunner::Abort() {
  subprocs_.Clear();
}

bool RealCommandRunner::CanRunMore() {
  return ((int)subprocs_.running_.size()) < config_.parallelism
    && ((subprocs_.running_.size() == 0 || config_.max_load_average <= 0.0f)
        || GetLoadAverage() < config_.max_load_average);
}

bool RealCommandRunner::StartCommand(Edge* edge) {
  string command = edge->EvaluateCommand();
  Subprocess* subproc = subprocs_.Add(command);
  if (!subproc)
    return false;
  subproc_to_edge_.insert(make_pair(subproc, edge));

  return true;
}

Edge* RealCommandRunner::WaitForCommand(ExitStatus* status, string* output) {
  Subprocess* subproc;
  while ((subproc = subprocs_.NextFinished()) == NULL) {
    bool interrupted = subprocs_.DoWork();
    if (interrupted) {
      *status = ExitInterrupted;
      return 0;
    }
  }

  *status = subproc->Finish();
  *output = subproc->GetOutput();

  map<Subprocess*, Edge*>::iterator i = subproc_to_edge_.find(subproc);
  Edge* edge = i->second;
  subproc_to_edge_.erase(i);

  delete subproc;
  return edge;
}

/// A CommandRunner that doesn't actually run the commands.
struct DryRunCommandRunner : public CommandRunner {
  virtual ~DryRunCommandRunner() {}
  virtual bool CanRunMore() {
    return true;
  }
  virtual bool StartCommand(Edge* edge) {
    finished_.push(edge);
    return true;
  }
  virtual Edge* WaitForCommand(ExitStatus* status, string* /* output */) {
    if (finished_.empty()) {
      *status = ExitFailure;
      return NULL;
    }
    *status = ExitSuccess;
    Edge* edge = finished_.front();
    finished_.pop();
    return edge;
  }

  queue<Edge*> finished_;
};

Builder::Builder(State* state, const BuildConfig& config)
    : state_(state), config_(config) {
  disk_interface_ = new RealDiskInterface;
  status_ = new BuildStatus(config);
  log_ = state->build_log_;
}

Builder::~Builder() {
  Cleanup();
}

void Builder::Cleanup() {
  if (command_runner_.get()) {
    vector<Edge*> active_edges = command_runner_->GetActiveEdges();
    command_runner_->Abort();

    for (vector<Edge*>::iterator i = active_edges.begin();
         i != active_edges.end(); ++i) {
      bool has_depfile = !(*i)->rule_->depfile().empty();
      for (vector<Node*>::iterator ni = (*i)->outputs_.begin();
           ni != (*i)->outputs_.end(); ++ni) {
        // Only delete this output if it was actually modified.  This is
        // important for things like the generator where we don't want to
        // delete the manifest file if we can avoid it.  But if the rule
        // uses a depfile, always delete.  (Consider the case where we
        // need to rebuild an output because of a modified header file
        // mentioned in a depfile, and the command touches its depfile
        // but is interrupted before it touches its output file.)
        if (has_depfile ||
            (*ni)->mtime() != disk_interface_->Stat((*ni)->path()))
          disk_interface_->RemoveFile((*ni)->path());
      }
      if (has_depfile)
        disk_interface_->RemoveFile((*i)->EvaluateDepFile());
    }
  }
}

Node* Builder::AddTarget(const string& name, string* err) {
  Node* node = state_->LookupNode(name);
  if (!node) {
    *err = "unknown target: '" + name + "'";
    return NULL;
  }
  if (!AddTarget(node, err))
    return NULL;
  return node;
}

bool Builder::AddTarget(Node* node, string* err) {
  node->StatIfNecessary(disk_interface_);
  if (Edge* in_edge = node->in_edge()) {
    if (!in_edge->RecomputeDirty(state_, disk_interface_, err))
      return false;
    if (in_edge->outputs_ready())
      return true;  // Nothing to do.
  }

  if (!plan_.AddTarget(node, err))
    return false;

  return true;
}

bool Builder::AlreadyUpToDate() const {
  return !plan_.more_to_do();
}

bool Builder::Build(string* err) {
  assert(!AlreadyUpToDate());

  status_->PlanHasTotalEdges(plan_.command_edge_count());
  int pending_commands = 0;
  int failures_allowed = config_.failures_allowed;

  // Set up the command runner if we haven't done so already.
  if (!command_runner_.get()) {
    if (config_.dry_run)
      command_runner_.reset(new DryRunCommandRunner);
    else
      command_runner_.reset(new RealCommandRunner(config_));
  }

  // This main loop runs the entire build process.
  // It is structured like this:
  // First, we attempt to start as many commands as allowed by the
  // command runner.
  // Second, we attempt to wait for / reap the next finished command.
  // If we can do neither of those, the build is stuck, and we report
  // an error.
  while (plan_.more_to_do()) {
    // See if we can start any more commands.
    if (failures_allowed && command_runner_->CanRunMore()) {
      if (Edge* edge = plan_.FindWork()) {
        if (!StartEdge(edge, err)) {
          status_->BuildFinished();
          return false;
        }

        if (edge->is_phony())
          FinishEdge(edge, true, "");
        else
          ++pending_commands;

        // We made some progress; go back to the main loop.
        continue;
      }
    }

    // See if we can reap any finished commands.
    if (pending_commands) {
      ExitStatus status;
      string output;
      Edge* edge = command_runner_->WaitForCommand(&status, &output);
      if (edge && status != ExitInterrupted) {
        bool success = (status == ExitSuccess);
        --pending_commands;
        FinishEdge(edge, success, output);
        if (!success) {
          if (failures_allowed)
            failures_allowed--;
        }

        // We made some progress; start the main loop over.
        continue;
      }

      if (status == ExitInterrupted) {
        status_->BuildFinished();
        *err = "interrupted by user";
        return false;
      }
    }

    // If we get here, we can neither enqueue new commands nor are any running.
    if (pending_commands) {
      status_->BuildFinished();
      *err = "stuck: pending commands but none to wait for? [this is a bug]";
      return false;
    }

    // If we get here, we cannot make any more progress.
    status_->BuildFinished();
    if (failures_allowed == 0) {
      if (config_.failures_allowed > 1)
        *err = "subcommands failed";
      else
        *err = "subcommand failed";
    } else if (failures_allowed < config_.failures_allowed)
      *err = "cannot make progress due to previous errors";
    else
      *err = "stuck [this is a bug]";

    return false;
  }

  status_->BuildFinished();
  return true;
}

bool Builder::StartEdge(Edge* edge, string* err) {
  if (edge->is_phony())
    return true;

  status_->BuildEdgeStarted(edge);

  // Create directories necessary for outputs.
  // XXX: this will block; do we care?
  for (vector<Node*>::iterator i = edge->outputs_.begin();
       i != edge->outputs_.end(); ++i) {
    if (!disk_interface_->MakeDirs((*i)->path()))
      return false;
  }

  // Create response file, if needed
  // XXX: this may also block; do we care?
  if (edge->HasRspFile()) {
    if (!disk_interface_->WriteFile(edge->GetRspFile(), edge->GetRspFileContent()))
      return false;
  }

  // start command computing and run it
  if (!command_runner_->StartCommand(edge)) {
    err->assign("command '" + edge->EvaluateCommand() + "' failed.");
    return false;
  }

  return true;
}

void Builder::FinishEdge(Edge* edge, bool success, const string& output) {
    TimeStamp restat_mtime = GetCurrentTick();	// NOTE: init with 100ns value!

  if (success) {
    if (edge->rule().restat() && !config_.dry_run) {
      bool node_cleaned = false;

      for (vector<Node*>::iterator i = edge->outputs_.begin();
           i != edge->outputs_.end(); ++i) {
        TimeStamp new_mtime = disk_interface_->Stat((*i)->path());
        if ((*i)->mtime() == new_mtime) {
          // The rule command did not change the output.  Propagate the clean
          // state through the build graph.
          // Note that this also applies to nonexistent outputs (mtime == 0).
          if (new_mtime) {
            printf("XXX unchanged output '%s' found\n", (*i)->path().c_str());
          }
          plan_.CleanNode(log_, *i);
          node_cleaned = true;
        } else {
          restat_mtime = new_mtime;   // update mtime for existing files
        }
      }

      if (node_cleaned) {
        // If any output was cleaned, find the most recent mtime of any
        // (existing) non-order-only input or the depfile.
        for (vector<Node*>::iterator i = edge->inputs_.begin();
             i != edge->inputs_.end() - edge->order_only_deps_; ++i) {
          TimeStamp input_mtime = disk_interface_->Stat((*i)->path());
<<<<<<< HEAD
=======
          if (input_mtime > restat_mtime) {
>>>>>>> 85d8b88c
          if (input_mtime > restat_mtime)
            restat_mtime = input_mtime;
            printf("XXX newer input '%s' of cleaned node '%s' found\n",
                    (*i)->path().c_str(), output.c_str());
          }
        }

        // TODO what is the usecase for this code? ck
        if (restat_mtime != 0 && !edge->rule().depfile().empty()) {
          TimeStamp depfile_mtime = disk_interface_->Stat(edge->EvaluateDepFile());
<<<<<<< HEAD
          if (depfile_mtime > restat_mtime)
=======
          if (depfile_mtime > restat_mtime) {
            printf("XXX depfile is newer than most resent input of cleaned node '%s'\n",
                    output.c_str());
>>>>>>> 85d8b88c
            restat_mtime = depfile_mtime;
          }
        }

        // The total number of edges in the plan may have changed as a result
        // of a restat.
        status_->PlanHasTotalEdges(plan_.command_edge_count());
      }
    }

    // delete the response file on success (if exists)
    if (edge->HasRspFile())
      disk_interface_->RemoveFile(edge->GetRspFile());

    plan_.EdgeFinished(edge);
  }

  if (edge->is_phony())
    return;

  int start_time, end_time;
  status_->BuildEdgeFinished(edge, success, output, &start_time, &end_time);
  if (success && log_) {
    log_->RecordCommand(edge, start_time, end_time, restat_mtime);
  }
}<|MERGE_RESOLUTION|>--- conflicted
+++ resolved
@@ -745,10 +745,7 @@
         for (vector<Node*>::iterator i = edge->inputs_.begin();
              i != edge->inputs_.end() - edge->order_only_deps_; ++i) {
           TimeStamp input_mtime = disk_interface_->Stat((*i)->path());
-<<<<<<< HEAD
-=======
           if (input_mtime > restat_mtime) {
->>>>>>> 85d8b88c
           if (input_mtime > restat_mtime)
             restat_mtime = input_mtime;
             printf("XXX newer input '%s' of cleaned node '%s' found\n",
@@ -759,13 +756,9 @@
         // TODO what is the usecase for this code? ck
         if (restat_mtime != 0 && !edge->rule().depfile().empty()) {
           TimeStamp depfile_mtime = disk_interface_->Stat(edge->EvaluateDepFile());
-<<<<<<< HEAD
-          if (depfile_mtime > restat_mtime)
-=======
           if (depfile_mtime > restat_mtime) {
             printf("XXX depfile is newer than most resent input of cleaned node '%s'\n",
                     output.c_str());
->>>>>>> 85d8b88c
             restat_mtime = depfile_mtime;
           }
         }
