// Copyright 2011 Google Inc. All Rights Reserved.
//
// Licensed under the Apache License, Version 2.0 (the "License");
// you may not use this file except in compliance with the License.
// You may obtain a copy of the License at
//
//     http://www.apache.org/licenses/LICENSE-2.0
//
// Unless required by applicable law or agreed to in writing, software
// distributed under the License is distributed on an "AS IS" BASIS,
// WITHOUT WARRANTIES OR CONDITIONS OF ANY KIND, either express or implied.
// See the License for the specific language governing permissions and
// limitations under the License.

#include "build.h"

#include <assert.h>
#include <stdio.h>
#include <stdlib.h>

#ifdef _WIN32
#include <windows.h>
#else
#include <unistd.h>
#include <sys/ioctl.h>
#include <sys/time.h>
#endif

#include "build_log.h"
#include "disk_interface.h"
#include "graph.h"
#include "state.h"
#include "subprocess.h"
#include "util.h"

BuildStatus::BuildStatus(const BuildConfig& config)
    : config_(config),
      start_time_millis_(GetTimeMillis()),
      started_edges_(0), finished_edges_(0), total_edges_(0),
      have_blank_line_(true), progress_status_format_(NULL),
      overall_rate_(), current_rate_(),
      current_rate_average_count_(config.parallelism) {
#ifndef _WIN32
  const char* term = getenv("TERM");
  smart_terminal_ = isatty(1) && term && string(term) != "dumb";
#else
  // Disable output buffer.  It'd be nice to use line buffering but
  // MSDN says: "For some systems, [_IOLBF] provides line
  // buffering. However, for Win32, the behavior is the same as _IOFBF
  // - Full Buffering."
  setvbuf(stdout, NULL, _IONBF, 0);
  console_ = GetStdHandle(STD_OUTPUT_HANDLE);
  CONSOLE_SCREEN_BUFFER_INFO csbi;
  smart_terminal_ = GetConsoleScreenBufferInfo(console_, &csbi);
#endif

  // Don't do anything fancy in verbose mode.
  if (config_.verbosity != BuildConfig::NORMAL)
    smart_terminal_ = false;

  progress_status_format_ = getenv("NINJA_STATUS");
  if (!progress_status_format_)
    progress_status_format_ = "[%s/%t] ";
}

void BuildStatus::PlanHasTotalEdges(int total) {
  total_edges_ = total;
}

void BuildStatus::BuildEdgeStarted(Edge* edge) {
  int start_time = (int)(GetTimeMillis() - start_time_millis_);
  running_edges_.insert(make_pair(edge, start_time));
  ++started_edges_;

  PrintStatus(edge);
}

void BuildStatus::BuildEdgeFinished(Edge* edge,
                                    bool success,
                                    const string& output,
                                    int* start_time,
                                    int* end_time) {
  int64_t now = GetTimeMillis();
  ++finished_edges_;

  RunningEdgeMap::iterator i = running_edges_.find(edge);
  *start_time = i->second;
  *end_time = (int)(now - start_time_millis_);
  running_edges_.erase(i);

  if (config_.verbosity == BuildConfig::QUIET)
    return;

  if (smart_terminal_)
    PrintStatus(edge);

  if (!success || !output.empty()) {
    if (smart_terminal_)
      printf("\n");

    // Print the command that is spewing before printing its output.
    if (!success)
      printf("FAILED: %s\n", edge->EvaluateCommand().c_str());

    // ninja sets stdout and stderr of subprocesses to a pipe, to be able to
    // check if the output is empty. Some compilers, e.g. clang, check
    // isatty(stderr) to decide if they should print colored output.
    // To make it possible to use colored output with ninja, subprocesses should
    // be run with a flag that forces them to always print color escape codes.
    // To make sure these escape codes don't show up in a file if ninja's output
    // is piped to a file, ninja strips ansi escape codes again if it's not
    // writing to a |smart_terminal_|.
    // (Launching subprocesses in pseudo ttys doesn't work because there are
    // only a few hundred available on some systems, and ninja can launch
    // thousands of parallel compile commands.)
    // TODO: There should be a flag to disable escape code stripping.
    string final_output;
    if (!smart_terminal_)
      final_output = StripAnsiEscapeCodes(output);
    else
      final_output = output;

    if (!final_output.empty())
      printf("%s", final_output.c_str());

    have_blank_line_ = true;
  }
}

void BuildStatus::BuildFinished() {
  if (smart_terminal_ && !have_blank_line_)
    printf("\n");
}

string BuildStatus::FormatProgressStatus(const char* progress_status_format) const {
  string out;
  char buf[32];
  for (const char* s = progress_status_format; *s != '\0'; ++s) {
    if (*s == '%') {
      ++s;
      switch (*s) {
      case '%':
        out.push_back('%');
        break;

        // Started edges.
      case 's':
        snprintf(buf, sizeof(buf), "%d", started_edges_);
        out += buf;
        break;

        // Total edges.
      case 't':
        snprintf(buf, sizeof(buf), "%d", total_edges_);
        out += buf;
        break;

        // Running edges.
      case 'r':
        snprintf(buf, sizeof(buf), "%d", started_edges_ - finished_edges_);
        out += buf;
        break;

        // Unstarted edges.
      case 'u':
        snprintf(buf, sizeof(buf), "%d", total_edges_ - started_edges_);
        out += buf;
        break;

        // Finished edges.
      case 'f':
        snprintf(buf, sizeof(buf), "%d", finished_edges_);
        out += buf;
        break;

      // Overall finished edges per second.
      case 'o':
        overall_rate_.UpdateRate(finished_edges_, finished_edges_);
        overall_rate_.snprinfRate(buf, "%.1f");
        out += buf;
        break;

      // Current rate, average over the last '-j' jobs.
      case 'c':
        // TODO use sliding window?
        if (finished_edges_ > current_rate_.last_update() &&
            finished_edges_ - current_rate_.last_update() == current_rate_average_count_) {
          current_rate_.UpdateRate(current_rate_average_count_, finished_edges_);
          current_rate_.Restart();
        }
        current_rate_.snprinfRate(buf, "%.0f");
        out += buf;
        break;

      default: {
        Fatal("unknown placeholder '%%%c' in $NINJA_STATUS", *s);
        return "";
      }
      }
    } else {
      out.push_back(*s);
    }
  }

  return out;
}

void BuildStatus::PrintStatus(Edge* edge) {
  if (config_.verbosity == BuildConfig::QUIET)
    return;

  bool force_full_command = config_.verbosity == BuildConfig::VERBOSE;

  string to_print = edge->GetDescription();
  if (to_print.empty() || force_full_command)
    to_print = edge->EvaluateCommand();

#ifdef _WIN32
  CONSOLE_SCREEN_BUFFER_INFO csbi;
  GetConsoleScreenBufferInfo(console_, &csbi);
#endif

  if (smart_terminal_) {
#ifndef _WIN32
    printf("\r");  // Print over previous line, if any.
#else
    csbi.dwCursorPosition.X = 0;
    SetConsoleCursorPosition(console_, csbi.dwCursorPosition);
#endif
  }

  if (finished_edges_ == 0) {
    overall_rate_.Restart();
    current_rate_.Restart();
  }
  to_print = FormatProgressStatus(progress_status_format_) + to_print;

  if (smart_terminal_ && !force_full_command) {
#ifndef _WIN32
    // Limit output to width of the terminal if provided so we don't cause
    // line-wrapping.
    winsize size;
    if ((ioctl(0, TIOCGWINSZ, &size) == 0) && size.ws_col) {
      to_print = ElideMiddle(to_print, size.ws_col);
    }
#else
<<<<<<< HEAD
    size_t width = static_cast<size_t>(csbi.dwSize.X);
    if (to_print.size() + kMargin > width) {
      int elide_size = (width - kMargin) / 2;
      to_print = to_print.substr(0, elide_size)
        + "..."
        + to_print.substr(to_print.size() - elide_size, elide_size);
    }
=======
    // Don't use the full width or console will move to next line.
    size_t width = static_cast<size_t>(csbi.dwSize.X) - 1;
    to_print = ElideMiddle(to_print, width);
>>>>>>> 645165bc
#endif
  }

  if (smart_terminal_ && !force_full_command) {
#ifndef _WIN32
    printf("%s", to_print.c_str());
    printf("\x1B[K");  // Clear to end of line.
    fflush(stdout);
    have_blank_line_ = false;
#else
    // We don't want to have the cursor spamming back and forth, so
    // use WriteConsoleOutput instead which updates the contents of
    // the buffer, but doesn't move the cursor position.
    GetConsoleScreenBufferInfo(console_, &csbi);
    COORD buf_size = { csbi.dwSize.X, 1 };
    COORD zero_zero = { 0, 0 };
    SMALL_RECT target = { csbi.dwCursorPosition.X, csbi.dwCursorPosition.Y,
                          (SHORT)(csbi.dwCursorPosition.X + csbi.dwSize.X - 1),
                          csbi.dwCursorPosition.Y };
    CHAR_INFO* char_data = new CHAR_INFO[csbi.dwSize.X];
    memset(char_data, 0, sizeof(CHAR_INFO) * csbi.dwSize.X);
    for (int i = 0; i < csbi.dwSize.X; ++i) {
      char_data[i].Char.AsciiChar = ' ';
      char_data[i].Attributes = csbi.wAttributes;
    }
    for (size_t i = 0; i < to_print.size(); ++i)
      char_data[i].Char.AsciiChar = to_print[i];
    WriteConsoleOutput(console_, char_data, buf_size, zero_zero, &target);
    delete[] char_data;
    have_blank_line_ = false;
#endif
  } else {
    printf("%s\n", to_print.c_str());
  }
}

Plan::Plan() : command_edges_(0), wanted_edges_(0) {}

bool Plan::AddTarget(Node* node, string* err) {
  vector<Node*> stack;
  return AddSubTarget(node, &stack, err);
}

bool Plan::AddSubTarget(Node* node, vector<Node*>* stack, string* err) {
  Edge* edge = node->in_edge();
  if (!edge) {  // Leaf node.
    if (node->dirty()) {
      string referenced;
      if (!stack->empty())
        referenced = ", needed by '" + stack->back()->path() + "',";
      *err = "'" + node->path() + "'" + referenced + " missing "
             "and no known rule to make it";
    }
    return false;
  }

  if (CheckDependencyCycle(node, stack, err))
    return false;

  if (edge->outputs_ready())
    return false;  // Don't need to do anything.

  // If an entry in want_ does not already exist for edge, create an entry which
  // maps to false, indicating that we do not want to build this entry itself.
  pair<map<Edge*, bool>::iterator, bool> want_ins =
    want_.insert(make_pair(edge, false));
  bool& want = want_ins.first->second;

  // If we do need to build edge and we haven't already marked it as wanted,
  // mark it now.
  if (node->dirty() && !want) {
    want = true;
    ++wanted_edges_;
    if (edge->AllInputsReady())
      ready_.insert(edge);
    if (!edge->is_phony())
      ++command_edges_;
  }

  if (!want_ins.second)
    return true;  // We've already processed the inputs.

  stack->push_back(node);
  for (vector<Node*>::iterator i = edge->inputs_.begin();
       i != edge->inputs_.end(); ++i) {
    if (!AddSubTarget(*i, stack, err) && !err->empty())
      return false;
  }
  assert(stack->back() == node);
  stack->pop_back();

  return true;
}

bool Plan::CheckDependencyCycle(Node* node, vector<Node*>* stack, string* err) {
  vector<Node*>::reverse_iterator ri =
      find(stack->rbegin(), stack->rend(), node);
  if (ri == stack->rend())
    return false;

  // Add this node onto the stack to make it clearer where the loop
  // is.
  stack->push_back(node);

  vector<Node*>::iterator start = find(stack->begin(), stack->end(), node);
  *err = "dependency cycle: ";
  for (vector<Node*>::iterator i = start; i != stack->end(); ++i) {
    if (i != start)
      err->append(" -> ");
    err->append((*i)->path());
  }
  return true;
}

Edge* Plan::FindWork() {
  if (ready_.empty())
    return NULL;
  set<Edge*>::iterator i = ready_.begin();
  Edge* edge = *i;
  ready_.erase(i);
  return edge;
}

void Plan::EdgeFinished(Edge* edge) {
  map<Edge*, bool>::iterator i = want_.find(edge);
  assert(i != want_.end());
  if (i->second)
    --wanted_edges_;
  want_.erase(i);
  edge->outputs_ready_ = true;

  // Check off any nodes we were waiting for with this edge.
  for (vector<Node*>::iterator i = edge->outputs_.begin();
       i != edge->outputs_.end(); ++i) {
    NodeFinished(*i);
  }
}

void Plan::NodeFinished(Node* node) {
  // See if we we want any edges from this node.
  for (vector<Edge*>::const_iterator i = node->out_edges().begin();
       i != node->out_edges().end(); ++i) {
    map<Edge*, bool>::iterator want_i = want_.find(*i);
    if (want_i == want_.end())
      continue;

    // See if the edge is now ready.
    if ((*i)->AllInputsReady()) {
      if (want_i->second) {
        ready_.insert(*i);
      } else {
        // We do not need to build this edge, but we might need to build one of
        // its dependents.
        EdgeFinished(*i);
      }
    }
  }
}

void Plan::CleanNode(BuildLog* build_log, Node* node) {
  node->set_dirty(false);

  for (vector<Edge*>::const_iterator ei = node->out_edges().begin();
       ei != node->out_edges().end(); ++ei) {
    // Don't process edges that we don't actually want.
    map<Edge*, bool>::iterator want_i = want_.find(*ei);
    if (want_i == want_.end() || !want_i->second)
      continue;

    // If all non-order-only inputs for this edge are now clean,
    // we might have changed the dirty state of the outputs.
    vector<Node*>::iterator begin = (*ei)->inputs_.begin(),
                            end = (*ei)->inputs_.end() - (*ei)->order_only_deps_;
    if (find_if(begin, end, mem_fun(&Node::dirty)) == end) {
      // Recompute most_recent_input and command.
      TimeStamp most_recent_input = 1;
      for (vector<Node*>::iterator ni = begin; ni != end; ++ni)
        if ((*ni)->mtime() > most_recent_input)
          most_recent_input = (*ni)->mtime();
      string command = (*ei)->EvaluateCommand(true);

      // Now, recompute the dirty state of each output.
      bool all_outputs_clean = true;
      for (vector<Node*>::iterator ni = (*ei)->outputs_.begin();
           ni != (*ei)->outputs_.end(); ++ni) {
        if (!(*ni)->dirty())
          continue;

        if ((*ei)->RecomputeOutputDirty(build_log, most_recent_input, NULL, command,
                                        *ni)) {
          (*ni)->MarkDirty();
          all_outputs_clean = false;
        } else {
          CleanNode(build_log, *ni);
        }
      }

      // If we cleaned all outputs, mark the node as not wanted.
      if (all_outputs_clean) {
        want_i->second = false;
        --wanted_edges_;
        if (!(*ei)->is_phony())
          --command_edges_;
      }
    }
  }
}

void Plan::Dump() {
  printf("pending: %d\n", (int)want_.size());
  for (map<Edge*, bool>::iterator i = want_.begin(); i != want_.end(); ++i) {
    if (i->second)
      printf("want ");
    i->first->Dump();
  }
  printf("ready: %d\n", (int)ready_.size());
}

struct RealCommandRunner : public CommandRunner {
  explicit RealCommandRunner(const BuildConfig& config) : config_(config) {}
  virtual ~RealCommandRunner() {}
  virtual bool CanRunMore();
  virtual bool StartCommand(Edge* edge);
  virtual Edge* WaitForCommand(ExitStatus* status, string* output);
  virtual vector<Edge*> GetActiveEdges();
  virtual void Abort();

  const BuildConfig& config_;
  SubprocessSet subprocs_;
  map<Subprocess*, Edge*> subproc_to_edge_;
};

vector<Edge*> RealCommandRunner::GetActiveEdges() {
  vector<Edge*> edges;
  for (map<Subprocess*, Edge*>::iterator i = subproc_to_edge_.begin();
       i != subproc_to_edge_.end(); ++i)
    edges.push_back(i->second);
  return edges;
}

void RealCommandRunner::Abort() {
  subprocs_.Clear();
}

bool RealCommandRunner::CanRunMore() {
  return ((int)subprocs_.running_.size()) < config_.parallelism
    && ((subprocs_.running_.empty() || config_.max_load_average <= 0.0f)
        || GetLoadAverage() < config_.max_load_average);
}

bool RealCommandRunner::StartCommand(Edge* edge) {
  string command = edge->EvaluateCommand();
  Subprocess* subproc = subprocs_.Add(command);
  if (!subproc)
    return false;
  subproc_to_edge_.insert(make_pair(subproc, edge));

  return true;
}

Edge* RealCommandRunner::WaitForCommand(ExitStatus* status, string* output) {
  Subprocess* subproc;
  while ((subproc = subprocs_.NextFinished()) == NULL) {
    bool interrupted = subprocs_.DoWork();
    if (interrupted) {
      *status = ExitInterrupted;
      return 0;
    }
  }

  *status = subproc->Finish();
  *output = subproc->GetOutput();

  map<Subprocess*, Edge*>::iterator i = subproc_to_edge_.find(subproc);
  Edge* edge = i->second;
  subproc_to_edge_.erase(i);

  delete subproc;
  return edge;
}

/// A CommandRunner that doesn't actually run the commands.
struct DryRunCommandRunner : public CommandRunner {
  virtual ~DryRunCommandRunner() {}
  virtual bool CanRunMore() {
    return true;
  }
  virtual bool StartCommand(Edge* edge) {
    finished_.push(edge);
    return true;
  }
  virtual Edge* WaitForCommand(ExitStatus* status, string* /* output */) {
    if (finished_.empty()) {
      *status = ExitFailure;
      return NULL;
    }
    *status = ExitSuccess;
    Edge* edge = finished_.front();
    finished_.pop();
    return edge;
  }

  queue<Edge*> finished_;
};

Builder::Builder(State* state, const BuildConfig& config)
    : state_(state), config_(config) {
  disk_interface_ = new RealDiskInterface;
  status_ = new BuildStatus(config);
  log_ = state->build_log_;
}

Builder::~Builder() {
  Cleanup();
}

void Builder::Cleanup() {
  if (command_runner_.get()) {
    vector<Edge*> active_edges = command_runner_->GetActiveEdges();
    command_runner_->Abort();

    for (vector<Edge*>::iterator i = active_edges.begin();
         i != active_edges.end(); ++i) {
      bool has_depfile = !(*i)->rule_->depfile().empty();
      for (vector<Node*>::iterator ni = (*i)->outputs_.begin();
           ni != (*i)->outputs_.end(); ++ni) {
        // Only delete this output if it was actually modified.  This is
        // important for things like the generator where we don't want to
        // delete the manifest file if we can avoid it.  But if the rule
        // uses a depfile, always delete.  (Consider the case where we
        // need to rebuild an output because of a modified header file
        // mentioned in a depfile, and the command touches its depfile
        // but is interrupted before it touches its output file.)
        if (has_depfile ||
            (*ni)->mtime() != disk_interface_->Stat((*ni)->path()))
          disk_interface_->RemoveFile((*ni)->path());
      }
      if (has_depfile)
        disk_interface_->RemoveFile((*i)->EvaluateDepFile());
    }
  }
}

Node* Builder::AddTarget(const string& name, string* err) {
  Node* node = state_->LookupNode(name);
  if (!node) {
    *err = "unknown target: '" + name + "'";
    return NULL;
  }
  if (!AddTarget(node, err))
    return NULL;
  return node;
}

bool Builder::AddTarget(Node* node, string* err) {
  node->StatIfNecessary(disk_interface_);
  if (Edge* in_edge = node->in_edge()) {
    if (!in_edge->RecomputeDirty(state_, disk_interface_, err))
      return false;
    if (in_edge->outputs_ready())
      return true;  // Nothing to do.
  }

  if (!plan_.AddTarget(node, err))
    return false;

  return true;
}

bool Builder::AlreadyUpToDate() const {
  return !plan_.more_to_do();
}

bool Builder::Build(string* err) {
  assert(!AlreadyUpToDate());

  status_->PlanHasTotalEdges(plan_.command_edge_count());
  int pending_commands = 0;
  int failures_allowed = config_.failures_allowed;

  // Set up the command runner if we haven't done so already.
  if (!command_runner_.get()) {
    if (config_.dry_run)
      command_runner_.reset(new DryRunCommandRunner);
    else
      command_runner_.reset(new RealCommandRunner(config_));
  }

  // This main loop runs the entire build process.
  // It is structured like this:
  // First, we attempt to start as many commands as allowed by the
  // command runner.
  // Second, we attempt to wait for / reap the next finished command.
  // If we can do neither of those, the build is stuck, and we report
  // an error.
  while (plan_.more_to_do()) {
    // See if we can start any more commands.
    if (failures_allowed && command_runner_->CanRunMore()) {
      if (Edge* edge = plan_.FindWork()) {
        if (!StartEdge(edge, err)) {
          status_->BuildFinished();
          return false;
        }

        if (edge->is_phony())
          FinishEdge(edge, true, "");
        else
          ++pending_commands;

        // We made some progress; go back to the main loop.
        continue;
      }
    }

    // See if we can reap any finished commands.
    if (pending_commands) {
      ExitStatus status;
      string output;
      Edge* edge = command_runner_->WaitForCommand(&status, &output);
      if (edge && status != ExitInterrupted) {
        bool success = (status == ExitSuccess);
        --pending_commands;
        FinishEdge(edge, success, output);
        if (!success) {
          if (failures_allowed)
            failures_allowed--;
        }

        // We made some progress; start the main loop over.
        continue;
      }

      if (status == ExitInterrupted) {
        status_->BuildFinished();
        *err = "interrupted by user";
        return false;
      }
    }

    // If we get here, we can neither enqueue new commands nor are any running.
    if (pending_commands) {
      status_->BuildFinished();
      *err = "stuck: pending commands but none to wait for? [this is a bug]";
      return false;
    }

    // If we get here, we cannot make any more progress.
    status_->BuildFinished();
    if (failures_allowed == 0) {
      if (config_.failures_allowed > 1)
        *err = "subcommands failed";
      else
        *err = "subcommand failed";
    } else if (failures_allowed < config_.failures_allowed)
      *err = "cannot make progress due to previous errors";
    else
      *err = "stuck [this is a bug]";

    return false;
  }

  status_->BuildFinished();
  return true;
}

bool Builder::StartEdge(Edge* edge, string* err) {
  if (edge->is_phony())
    return true;

  status_->BuildEdgeStarted(edge);

  // Create directories necessary for outputs.
  // XXX: this will block; do we care?
  for (vector<Node*>::iterator i = edge->outputs_.begin();
       i != edge->outputs_.end(); ++i) {
    if (!disk_interface_->MakeDirs((*i)->path()))
      return false;
  }

  // Create response file, if needed
  // XXX: this may also block; do we care?
  if (edge->HasRspFile()) {
    if (!disk_interface_->WriteFile(edge->GetRspFile(), edge->GetRspFileContent()))
      return false;
  }

  // start command computing and run it
  if (!command_runner_->StartCommand(edge)) {
    err->assign("command '" + edge->EvaluateCommand() + "' failed.");
    return false;
  }

  return true;
}

void Builder::FinishEdge(Edge* edge, bool success, const string& output) {
  TimeStamp restat_mtime = 0;

  if (success) {
    if (edge->rule().restat() && !config_.dry_run) {
      bool node_cleaned = false;

      for (vector<Node*>::iterator i = edge->outputs_.begin();
           i != edge->outputs_.end(); ++i) {
        TimeStamp new_mtime = disk_interface_->Stat((*i)->path());
        if ((*i)->mtime() == new_mtime) {
          // The rule command did not change the output.  Propagate the clean
          // state through the build graph.
          // Note that this also applies to nonexistent outputs (mtime == 0).
          plan_.CleanNode(log_, *i);
          node_cleaned = true;
        }
      }

      if (node_cleaned) {
        // If any output was cleaned, find the most recent mtime of any
        // (existing) non-order-only input or the depfile.
        for (vector<Node*>::iterator i = edge->inputs_.begin();
             i != edge->inputs_.end() - edge->order_only_deps_; ++i) {
          TimeStamp input_mtime = disk_interface_->Stat((*i)->path());
          if (input_mtime > restat_mtime)
            restat_mtime = input_mtime;
        }

        if (restat_mtime != 0 && !edge->rule().depfile().empty()) {
          TimeStamp depfile_mtime = disk_interface_->Stat(edge->EvaluateDepFile());
          if (depfile_mtime > restat_mtime)
            restat_mtime = depfile_mtime;
        }

        // The total number of edges in the plan may have changed as a result
        // of a restat.
        status_->PlanHasTotalEdges(plan_.command_edge_count());
      }
    }

    // delete the response file on success (if exists, and not in verbose mode)
    if (edge->HasRspFile() && config_.verbosity < BuildConfig::VERBOSE)
      disk_interface_->RemoveFile(edge->GetRspFile());

    plan_.EdgeFinished(edge);
  }

  if (edge->is_phony())
    return;

  int start_time, end_time;
  status_->BuildEdgeFinished(edge, success, output, &start_time, &end_time);
  if (success && log_)
    log_->RecordCommand(edge, start_time, end_time, restat_mtime);
}
<|MERGE_RESOLUTION|>--- conflicted
+++ resolved
@@ -244,19 +244,8 @@
       to_print = ElideMiddle(to_print, size.ws_col);
     }
 #else
-<<<<<<< HEAD
     size_t width = static_cast<size_t>(csbi.dwSize.X);
-    if (to_print.size() + kMargin > width) {
-      int elide_size = (width - kMargin) / 2;
-      to_print = to_print.substr(0, elide_size)
-        + "..."
-        + to_print.substr(to_print.size() - elide_size, elide_size);
-    }
-=======
-    // Don't use the full width or console will move to next line.
-    size_t width = static_cast<size_t>(csbi.dwSize.X) - 1;
     to_print = ElideMiddle(to_print, width);
->>>>>>> 645165bc
 #endif
   }
 
