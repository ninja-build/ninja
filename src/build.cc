--- conflicted
+++ resolved
@@ -228,12 +228,8 @@
   printf("%s", to_print.c_str());
 
   if (smart_terminal_ && !force_full_command) {
-<<<<<<< HEAD
-    printf("\033[K");  // Clear to end of line.
-=======
 #ifndef _WIN32
     printf("\x1B[K");  // Clear to end of line.
->>>>>>> 514b19fd
     fflush(stdout);
     have_blank_line_ = false;
 #else
