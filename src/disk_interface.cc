--- conflicted
+++ resolved
@@ -117,11 +117,8 @@
   return (((int64_t) st.st_mtimespec.tv_sec) * 10000000LL) + (st.st_mtimespec.tv_nsec / 100LL);
 #elif defined(_LARGEFILE64_SOURCE)
   return (((int64_t) st.st_mtim.tv_sec) * 10000000LL) + (st.st_mtim.tv_nsec / 100LL);
-<<<<<<< HEAD
-=======
 #elif defined(__CYGWIN__)
   return (((int64_t) st.st_mtime) * 10000000LL);
->>>>>>> 85d8b88c
 #else
   // see http://www.kernel.org/doc/man-pages/online/pages/man2/stat.2.html
   return (((int64_t) st.st_mtime) * 10000000LL) + (st.st_mtimensec / 100LL);
