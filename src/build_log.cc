--- conflicted
+++ resolved
@@ -86,12 +86,8 @@
     } else {
       log_entry = new LogEntry;
       log_entry->output = path;
-<<<<<<< HEAD
       log_entry->seen = true;
-      log_.insert(make_pair(log_entry->output.c_str(), log_entry));
-=======
       log_.insert(Log::value_type(log_entry->output, log_entry));
->>>>>>> 133cba3f
     }
     log_entry->command = command;
     log_entry->start_time = start_time;
@@ -175,12 +171,8 @@
     } else {
       entry = new LogEntry;
       entry->output = output;
-<<<<<<< HEAD
       entry->seen = false;
-      log_.insert(make_pair(entry->output.c_str(), entry));
-=======
       log_.insert(Log::value_type(entry->output, entry));
->>>>>>> 133cba3f
       ++unique_entry_count;
     }
     ++total_entry_count;
@@ -275,7 +267,7 @@
   trash_.clear();
   for (BuildLog::Log::iterator i = log_.begin(); i != log_.end(); ++i) {
     if (!(i->second->seen)) {
-      trash_.push_back(i->first);
+      trash_.push_back(i->first.AsString());
     }
   }
 }