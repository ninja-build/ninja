// Copyright 2011 Google Inc. All Rights Reserved.
//
// Licensed under the Apache License, Version 2.0 (the "License");
// you may not use this file except in compliance with the License.
// You may obtain a copy of the License at
//
//     http://www.apache.org/licenses/LICENSE-2.0
//
// Unless required by applicable law or agreed to in writing, software
// distributed under the License is distributed on an "AS IS" BASIS,
// WITHOUT WARRANTIES OR CONDITIONS OF ANY KIND, either express or implied.
// See the License for the specific language governing permissions and
// limitations under the License.

#include "build_log.h"

#include <errno.h>
#include <stdlib.h>
#include <string.h>

<<<<<<< HEAD
=======
#ifndef _WIN32
#define __STDC_FORMAT_MACROS
#include <inttypes.h>
#include <unistd.h>
#endif

>>>>>>> efebeddc
#include "build.h"
#include "graph.h"
#include "metrics.h"
#include "util.h"

// Implementation details:
// Each run's log appends to the log file.
// To load, we run through all log entries in series, throwing away
// older runs.
// Once the number of redundant entries exceeds a threshold, we write
// out a new file and replace the existing one with it.

namespace {

const char kFileSignature[] = "# ninja log v%d\n";
const int kOldestSupportedVersion = 4;
const int kCurrentVersion = 5;

// 64bit MurmurHash2, by Austin Appleby
#if defined(_MSC_VER)
#define BIG_CONSTANT(x) (x)
#else   // defined(_MSC_VER)
#define BIG_CONSTANT(x) (x##LLU)
#endif // !defined(_MSC_VER)
inline
uint64_t MurmurHash64A(const void* key, int len) {
  static const uint64_t seed = 0xDECAFBADDECAFBADull;
  const uint64_t m = BIG_CONSTANT(0xc6a4a7935bd1e995);
  const int r = 47;
  uint64_t h = seed ^ (len * m);
  const uint64_t * data = (const uint64_t *)key;
  const uint64_t * end = data + (len/8);
  while(data != end) {
    uint64_t k = *data++;
    k *= m; 
    k ^= k >> r; 
    k *= m; 
    h ^= k;
    h *= m; 
  }
  const unsigned char* data2 = (const unsigned char*)data;
  switch(len & 7)
  {
  case 7: h ^= uint64_t(data2[6]) << 48;
  case 6: h ^= uint64_t(data2[5]) << 40;
  case 5: h ^= uint64_t(data2[4]) << 32;
  case 4: h ^= uint64_t(data2[3]) << 24;
  case 3: h ^= uint64_t(data2[2]) << 16;
  case 2: h ^= uint64_t(data2[1]) << 8;
  case 1: h ^= uint64_t(data2[0]);
          h *= m;
  };
  h ^= h >> r;
  h *= m;
  h ^= h >> r;
  return h;
} 
#undef BIG_CONSTANT


}  // namespace

// static
uint64_t BuildLog::LogEntry::HashCommand(StringPiece command) {
  return MurmurHash64A(command.str_, command.len_);
}

BuildLog::BuildLog()
  : log_file_(NULL), config_(NULL), needs_recompaction_(false) {}

BuildLog::~BuildLog() {
  Close();
}

bool BuildLog::OpenForWrite(const string& path, string* err) {
  if (config_ && config_->dry_run)
    return true;  // Do nothing, report success.

  if (needs_recompaction_) {
    Close();
    if (!Recompact(path, err))
      return false;
  }

  log_file_ = fopen(path.c_str(), "ab");
  if (!log_file_) {
    *err = strerror(errno);
    return false;
  }
  setvbuf(log_file_, NULL, _IOLBF, BUFSIZ);
  SetCloseOnExec(fileno(log_file_));

  // Opening a file in append mode doesn't set the file pointer to the file's
  // end on Windows. Do that explicitly.
  fseek(log_file_, 0, SEEK_END);

  if (ftell(log_file_) == 0) {
    if (fprintf(log_file_, kFileSignature, kCurrentVersion) < 0) {
      *err = strerror(errno);
      return false;
    }
  }

  return true;
}

void BuildLog::RecordCommand(Edge* edge, int start_time, int end_time,
                             TimeStamp restat_mtime) {
  string command = edge->EvaluateCommand(true);
  for (vector<Node*>::iterator out = edge->outputs_.begin();
       out != edge->outputs_.end(); ++out) {
    const string& path = (*out)->path();
    Log::iterator i = log_.find(path);
    LogEntry* log_entry;
    if (i != log_.end()) {
      log_entry = i->second;
    } else {
      log_entry = new LogEntry;
      log_entry->output = path;
      log_.insert(Log::value_type(log_entry->output, log_entry));
    }
    log_entry->command_hash = LogEntry::HashCommand(command);
    log_entry->start_time = start_time;
    log_entry->end_time = end_time;
    log_entry->restat_mtime = restat_mtime;

    if (log_file_)
      WriteEntry(log_file_, *log_entry);
  }
}

void BuildLog::Close() {
  if (log_file_)
    fclose(log_file_);
  log_file_ = NULL;
}

class LineReader {
 public:
  explicit LineReader(FILE* file)
    : file_(file), buf_end_(buf_), line_start_(buf_), line_end_(NULL) {}

  // Reads a \n-terminated line from the file passed to the constructor.
  // On return, *line_start points to the beginning of the next line, and
  // *line_end points to the \n at the end of the line. If no newline is seen
  // in a fixed buffer size, *line_end is set to NULL. Returns false on EOF.
  bool ReadLine(char** line_start, char** line_end) {
    if (line_start_ >= buf_end_ || !line_end_) {
      // Buffer empty, refill.
      size_t size_read = fread(buf_, 1, sizeof(buf_), file_);
      if (!size_read)
        return false;
      line_start_ = buf_;
      buf_end_ = buf_ + size_read;
    } else {
      // Advance to next line in buffer.
      line_start_ = line_end_ + 1;
    }

    line_end_ = (char*)memchr(line_start_, '\n', buf_end_ - line_start_);
    if (!line_end_) {
      // No newline. Move rest of data to start of buffer, fill rest.
      size_t already_consumed = line_start_ - buf_;
      size_t size_rest = (buf_end_ - buf_) - already_consumed;
      memmove(buf_, line_start_, size_rest);

      size_t read = fread(buf_ + size_rest, 1, sizeof(buf_) - size_rest, file_);
      buf_end_ = buf_ + size_rest + read;
      line_start_ = buf_;
      line_end_ = (char*)memchr(line_start_, '\n', buf_end_ - line_start_);
    }

    *line_start = line_start_;
    *line_end = line_end_;
    return true;
  }

 private:
  FILE* file_;
  char buf_[256 << 10];
  char* buf_end_;  // Points one past the last valid byte in |buf_|.

  char* line_start_;
  // Points at the next \n in buf_ after line_start, or NULL.
  char* line_end_;
};

bool BuildLog::Load(const string& path, string* err) {
  METRIC_RECORD(".ninja_log load");
  FILE* file = fopen(path.c_str(), "r");
  if (!file) {
    if (errno == ENOENT)
      return true;
    *err = strerror(errno);
    return false;
  }

  int log_version = 0;
  int unique_entry_count = 0;
  int total_entry_count = 0;

  LineReader reader(file);
  char* line_start = 0;
  char* line_end = 0;
  while (reader.ReadLine(&line_start, &line_end)) {
    if (!log_version) {
      sscanf(line_start, kFileSignature, &log_version);

      if (log_version < kOldestSupportedVersion) {
        *err = "unable to extract version from build log, perhaps due to "
          "being too old; you must clobber your build output and rebuild";
        return false;
      }
    }

    // If no newline was found in this chunk, read the next.
    if (!line_end)
      continue;

    const char kFieldSeparator = '\t';

    char* start = line_start;
    char* end = (char*)memchr(start, kFieldSeparator, line_end - start);
    if (!end)
      continue;
    *end = 0;

    int start_time = 0, end_time = 0;
    TimeStamp restat_mtime = 0;

    start_time = atoi(start);
    start = end + 1;

    end = (char*)memchr(start, kFieldSeparator, line_end - start);
    if (!end)
      continue;
    *end = 0;
    end_time = atoi(start);
    start = end + 1;

    end = (char*)memchr(start, kFieldSeparator, line_end - start);
    if (!end)
      continue;
    *end = 0;
    restat_mtime = atol(start);
    start = end + 1;

    end = (char*)memchr(start, kFieldSeparator, line_end - start);
    if (!end)
      continue;
    string output = string(start, end - start);

    start = end + 1;
    end = line_end;

    LogEntry* entry;
    Log::iterator i = log_.find(output);
    if (i != log_.end()) {
      entry = i->second;
    } else {
      entry = new LogEntry;
      entry->output = output;
      log_.insert(Log::value_type(entry->output, entry));
      ++unique_entry_count;
    }
    ++total_entry_count;

    entry->start_time = start_time;
    entry->end_time = end_time;
    entry->restat_mtime = restat_mtime;
    if (log_version >= 5) {
      char c = *end; *end = '\0';
      entry->command_hash = (uint64_t)strtoull(start, NULL, 16);
      *end = c;
    } else {
      entry->command_hash = LogEntry::HashCommand(StringPiece(start,
                                                              end - start));
    }
  }
  fclose(file);

  if (!line_start) {
    return true; // file was empty
  }

  // Decide whether it's time to rebuild the log:
  // - if we're upgrading versions
  // - if it's getting large
  int kMinCompactionEntryCount = 100;
  int kCompactionRatio = 3;
  if (log_version < kCurrentVersion) {
    needs_recompaction_ = true;
  } else if (total_entry_count > kMinCompactionEntryCount &&
             total_entry_count > unique_entry_count * kCompactionRatio) {
    needs_recompaction_ = true;
  }

  return true;
}

BuildLog::LogEntry* BuildLog::LookupByOutput(const string& path) {
  Log::iterator i = log_.find(path);
  if (i != log_.end())
    return i->second;
  return NULL;
}

void BuildLog::WriteEntry(FILE* f, const LogEntry& entry) {
  fprintf(f, "%d\t%d\t%d\t%s\t%" PRIx64 "\n",
          entry.start_time, entry.end_time, entry.restat_mtime,
          entry.output.c_str(), entry.command_hash);
}

bool BuildLog::Recompact(const string& path, string* err) {
  printf("Recompacting log...\n");

  string temp_path = path + ".recompact";
  FILE* f = fopen(temp_path.c_str(), "wb");
  if (!f) {
    *err = strerror(errno);
    return false;
  }

  if (fprintf(f, kFileSignature, kCurrentVersion) < 0) {
    *err = strerror(errno);
    fclose(f);
    return false;
  }

  for (Log::iterator i = log_.begin(); i != log_.end(); ++i) {
    WriteEntry(f, *i->second);
  }

  fclose(f);
  if (unlink(path.c_str()) < 0) {
    *err = strerror(errno);
    return false;
  }

  if (rename(temp_path.c_str(), path.c_str()) < 0) {
    *err = strerror(errno);
    return false;
  }

  return true;
}<|MERGE_RESOLUTION|>--- conflicted
+++ resolved
@@ -18,15 +18,12 @@
 #include <stdlib.h>
 #include <string.h>
 
-<<<<<<< HEAD
-=======
 #ifndef _WIN32
 #define __STDC_FORMAT_MACROS
 #include <inttypes.h>
 #include <unistd.h>
 #endif
 
->>>>>>> efebeddc
 #include "build.h"
 #include "graph.h"
 #include "metrics.h"
