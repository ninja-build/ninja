--- conflicted
+++ resolved
@@ -11,19 +11,16 @@
 // WITHOUT WARRANTIES OR CONDITIONS OF ANY KIND, either express or implied.
 // See the License for the specific language governing permissions and
 // limitations under the License.
+#ifndef NINJA_MAP_H_
+#define NINJA_MAP_H_
 
-<<<<<<< HEAD
 #ifdef _MSC_VER
 #include <hash_map>
 
 using stdext::hash_map;
 
 #else
-=======
-#ifndef NINJA_MAP_H_
-#define NINJA_MAP_H_
 
->>>>>>> e5891f73
 #include <ext/hash_map>
 
 using __gnu_cxx::hash_map;
@@ -36,9 +33,7 @@
   }
 };
 }
-<<<<<<< HEAD
+
 #endif
-=======
 
 #endif // NINJA_MAP_H_
->>>>>>> e5891f73
