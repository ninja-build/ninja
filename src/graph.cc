--- conflicted
+++ resolved
@@ -185,13 +185,8 @@
 
 /// An Env for an Edge, providing $in and $out.
 struct EdgeEnv : public Env {
-<<<<<<< HEAD
-  EdgeEnv(Edge* edge) : edge_(edge) {}
+  explicit EdgeEnv(Edge* edge) : edge_(edge) {}
   virtual string LookupVariable(const string& var, bool for_rspfile);
-=======
-  explicit EdgeEnv(Edge* edge) : edge_(edge) {}
-  virtual string LookupVariable(const string& var);
->>>>>>> ff16370b
 
   /// Given a span of Nodes, construct a list of paths suitable for a command
   /// line.  XXX here is where shell-escaping of e.g spaces should happen.
