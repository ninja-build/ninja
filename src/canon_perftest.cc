<<<<<<< HEAD
#include <string.h> // strlen, strcpy
=======
// Copyright 2012 Google Inc. All Rights Reserved.
//
// Licensed under the Apache License, Version 2.0 (the "License");
// you may not use this file except in compliance with the License.
// You may obtain a copy of the License at
//
//     http://www.apache.org/licenses/LICENSE-2.0
//
// Unless required by applicable law or agreed to in writing, software
// distributed under the License is distributed on an "AS IS" BASIS,
// WITHOUT WARRANTIES OR CONDITIONS OF ANY KIND, either express or implied.
// See the License for the specific language governing permissions and
// limitations under the License.

#include <stdio.h>
#include <string.h>

>>>>>>> efebeddc
#include "util.h"

const char kPath[] =
    "../../third_party/WebKit/Source/WebCore/"
    "platform/leveldb/LevelDBWriteBatch.cpp";

int main() {
  vector<int> times;
  string err;

  char buf[200];
  int len = strlen(kPath);
  strcpy(buf, kPath);

  for (int j = 0; j < 5; ++j) {
    const int kNumRepetitions = 2000000;
    int64_t start = GetTimeMillis();
    for (int i = 0; i < kNumRepetitions; ++i) {
      CanonicalizePath(buf, &len, &err);
    }
    int delta = (int)(GetTimeMillis() - start);
    times.push_back(delta);
  }

  int min = times[0];
  int max = times[0];
  float total = 0.0;
  for (size_t i = 0; i < times.size(); ++i) {
    total += static_cast<float>(times[i]);
    if (times[i] < min)
      min = times[i];
    else if (times[i] > max)
      max = times[i];
  }

  printf("min %dms  max %dms  avg %.1fms\n",
         min, max, total / static_cast<float>(times.size()));
}<|MERGE_RESOLUTION|>--- conflicted
+++ resolved
@@ -1,6 +1,3 @@
-<<<<<<< HEAD
-#include <string.h> // strlen, strcpy
-=======
 // Copyright 2012 Google Inc. All Rights Reserved.
 //
 // Licensed under the Apache License, Version 2.0 (the "License");
@@ -18,7 +15,6 @@
 #include <stdio.h>
 #include <string.h>
 
->>>>>>> efebeddc
 #include "util.h"
 
 const char kPath[] =
