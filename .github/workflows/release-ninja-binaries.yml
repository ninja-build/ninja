name: Release Ninja Binaries

on:
  pull_request:
  push:
  release:
    types: published

jobs:
  build:
    runs-on: ${{ matrix.os }}
    strategy:
      matrix:
        os: [macOS-latest, windows-latest]
        include:
<<<<<<< HEAD
          - os: ubuntu-latest
            zip_name: ninja-linux
            extra_cmake_flags: ''
=======
>>>>>>> d986e4db
          - os: macOS-latest
            zip_name: ninja-mac
            extra_cmake_flags: ''
          - os: windows-latest
            zip_name: ninja-win
            extra_cmake_flags: '-DMSVC_RUNTIME_LIBRARY=MultiThreaded'

    steps:
    - uses: actions/checkout@v1

    # Install OS specific dependencies
    - name: Install macOS dependencies
      if: matrix.os == 'macOS-latest'
      run: brew install re2c p7zip cmake
    - name: Install Windows dependencies
      if: matrix.os == 'windows-latest'
      run: choco install re2c

    - name: Build ninja
      shell: bash
      run: |
        mkdir build && cd build
        cmake -DCMAKE_BUILD_TYPE=Release ${{ matrix.extra_cmake_flags }} ..
        cmake --build . --parallel --config Release
        ctest -vv

    - name: Create ninja archive
      shell: bash
      env:
        ZIP_NAME: ${{ matrix.zip_name }}
      run: |
        mkdir artifact
        7z a artifact/${ZIP_NAME}.zip $(find ./build -name ninja -or -name ninja.exe)

    # Upload ninja binary archive as an artifact
    - name: Upload artifact
      uses: actions/upload-artifact@v1
      with:
        name: ninja-binary-archives
        path: artifact

    - name: Upload release asset
      if: github.event.action == 'published'
      uses: actions/upload-release-asset@v1.0.1
      env:
        GITHUB_TOKEN: ${{ secrets.GITHUB_TOKEN }}
      with:
        upload_url: ${{ github.event.release.upload_url }}
        asset_path: ./artifact/${{ matrix.zip_name }}.zip
        asset_name: ${{ matrix.zip_name }}.zip
        asset_content_type: application/zip<|MERGE_RESOLUTION|>--- conflicted
+++ resolved
@@ -13,12 +13,6 @@
       matrix:
         os: [macOS-latest, windows-latest]
         include:
-<<<<<<< HEAD
-          - os: ubuntu-latest
-            zip_name: ninja-linux
-            extra_cmake_flags: ''
-=======
->>>>>>> d986e4db
           - os: macOS-latest
             zip_name: ninja-mac
             extra_cmake_flags: ''
