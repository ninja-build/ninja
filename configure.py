#!/usr/bin/env python
#
# Copyright 2001 Google Inc. All Rights Reserved.
#
# Licensed under the Apache License, Version 2.0 (the "License");
# you may not use this file except in compliance with the License.
# You may obtain a copy of the License at
#
#     http://www.apache.org/licenses/LICENSE-2.0
#
# Unless required by applicable law or agreed to in writing, software
# distributed under the License is distributed on an "AS IS" BASIS,
# WITHOUT WARRANTIES OR CONDITIONS OF ANY KIND, either express or implied.
# See the License for the specific language governing permissions and
# limitations under the License.

"""Script that generates the build.ninja for ninja itself.

Projects that use ninja themselves should either write a similar script
or use a meta-build system that supports Ninja output."""

from __future__ import print_function

from optparse import OptionParser
import os
import pipes
import string
import subprocess
import sys

sourcedir = os.path.dirname(os.path.realpath(__file__))
sys.path.insert(0, os.path.join(sourcedir, 'misc'))
import ninja_syntax


class Platform(object):
    """Represents a host/target platform and its specific build attributes."""
    def __init__(self, platform):
        self._platform = platform
        if self._platform is not None:
            return
        self._platform = sys.platform
        if self._platform.startswith('linux'):
            self._platform = 'linux'
        elif self._platform.startswith('freebsd'):
            self._platform = 'freebsd'
        elif self._platform.startswith('gnukfreebsd'):
            self._platform = 'freebsd'
        elif self._platform.startswith('openbsd'):
            self._platform = 'openbsd'
        elif self._platform.startswith('solaris') or self._platform == 'sunos5':
            self._platform = 'solaris'
        elif self._platform.startswith('mingw'):
            self._platform = 'mingw'
        elif self._platform.startswith('win'):
            self._platform = 'msvc'
        elif self._platform.startswith('bitrig'):
            self._platform = 'bitrig'
        elif self._platform.startswith('netbsd'):
            self._platform = 'netbsd'
        elif self._platform.startswith('aix'):
            self._platform = 'aix'
        elif self._platform.startswith('os400'):
            self._platform = 'os400'
        elif self._platform.startswith('dragonfly'):
            self._platform = 'dragonfly'

    @staticmethod
    def known_platforms():
      return ['linux', 'darwin', 'freebsd', 'openbsd', 'solaris', 'sunos5',
              'mingw', 'msvc', 'gnukfreebsd', 'bitrig', 'netbsd', 'aix',
              'dragonfly']

    def platform(self):
        return self._platform

    def is_linux(self):
        return self._platform == 'linux'

    def is_mingw(self):
        return self._platform == 'mingw'

    def is_msvc(self):
        return self._platform == 'msvc'

    def msvc_needs_fs(self):
        popen = subprocess.Popen(['cl', '/nologo', '/?'],
                                 stdout=subprocess.PIPE,
                                 stderr=subprocess.PIPE)
        out, err = popen.communicate()
        return b'/FS' in out

    def is_windows(self):
        return self.is_mingw() or self.is_msvc()

    def is_solaris(self):
        return self._platform == 'solaris'

    def is_aix(self):
        return self._platform == 'aix'

    def is_os400_pase(self):
        return self._platform == 'os400' or os.uname().sysname.startswith('OS400')

    def uses_usr_local(self):
        return self._platform in ('freebsd', 'openbsd', 'bitrig', 'dragonfly', 'netbsd')

    def supports_ppoll(self):
        return self._platform in ('freebsd', 'linux', 'openbsd', 'bitrig',
                                  'dragonfly')

    def supports_ninja_browse(self):
        return (not self.is_windows()
                and not self.is_solaris()
                and not self.is_aix())

    def can_rebuild_in_place(self):
        return not (self.is_windows() or self.is_aix())

class Bootstrap:
    """API shim for ninja_syntax.Writer that instead runs the commands.

    Used to bootstrap Ninja from scratch.  In --bootstrap mode this
    class is used to execute all the commands to build an executable.
    It also proxies all calls to an underlying ninja_syntax.Writer, to
    behave like non-bootstrap mode.
    """
    def __init__(self, writer, verbose=False):
        self.writer = writer
        self.verbose = verbose
        # Map of variable name => expanded variable value.
        self.vars = {}
        # Map of rule name => dict of rule attributes.
        self.rules = {
            'phony': {}
        }

    def comment(self, text):
        return self.writer.comment(text)

    def newline(self):
        return self.writer.newline()

    def variable(self, key, val):
        # In bootstrap mode, we have no ninja process to catch /showIncludes
        # output.
        self.vars[key] = self._expand(val).replace('/showIncludes', '')
        return self.writer.variable(key, val)

    def rule(self, name, **kwargs):
        self.rules[name] = kwargs
        return self.writer.rule(name, **kwargs)

    def build(self, outputs, rule, inputs=None, **kwargs):
        ruleattr = self.rules[rule]
        cmd = ruleattr.get('command')
        if cmd is None:  # A phony rule, for example.
            return

        # Implement just enough of Ninja variable expansion etc. to
        # make the bootstrap build work.
        local_vars = {
            'in': self._expand_paths(inputs),
            'out': self._expand_paths(outputs)
        }
        for key, val in kwargs.get('variables', []):
            local_vars[key] = ' '.join(ninja_syntax.as_list(val))

        self._run_command(self._expand(cmd, local_vars))

        return self.writer.build(outputs, rule, inputs, **kwargs)

    def default(self, paths):
        return self.writer.default(paths)

    def _expand_paths(self, paths):
        """Expand $vars in an array of paths, e.g. from a 'build' block."""
        paths = ninja_syntax.as_list(paths)
        return ' '.join(map(self._shell_escape, (map(self._expand, paths))))

    def _expand(self, str, local_vars={}):
        """Expand $vars in a string."""
        return ninja_syntax.expand(str, self.vars, local_vars)

    def _shell_escape(self, path):
        """Quote paths containing spaces."""
        return '"%s"' % path if ' ' in path else path

    def _run_command(self, cmdline):
        """Run a subcommand, quietly.  Prints the full command on error."""
        try:
            if self.verbose:
                print(cmdline)
            subprocess.check_call(cmdline, shell=True)
        except subprocess.CalledProcessError:
            print('when running: ', cmdline)
            raise


parser = OptionParser()
profilers = ['gmon', 'pprof']
parser.add_option('--bootstrap', action='store_true',
                  help='bootstrap a ninja binary from nothing')
parser.add_option('--verbose', action='store_true',
                  help='enable verbose build')
parser.add_option('--platform',
                  help='target platform (' +
                       '/'.join(Platform.known_platforms()) + ')',
                  choices=Platform.known_platforms())
parser.add_option('--host',
                  help='host platform (' +
                       '/'.join(Platform.known_platforms()) + ')',
                  choices=Platform.known_platforms())
parser.add_option('--debug', action='store_true',
                  help='enable debugging extras',)
parser.add_option('--profile', metavar='TYPE',
                  choices=profilers,
                  help='enable profiling (' + '/'.join(profilers) + ')',)
parser.add_option('--with-gtest', metavar='PATH', help='ignored')
parser.add_option('--with-python', metavar='EXE',
                  help='use EXE as the Python interpreter',
                  default=os.path.basename(sys.executable))
parser.add_option('--force-pselect', action='store_true',
                  help='ppoll() is used by default where available, '
                       'but some platforms may need to use pselect instead',)
(options, args) = parser.parse_args()
if args:
    print('ERROR: extra unparsed command-line arguments:', args)
    sys.exit(1)

platform = Platform(options.platform)
if options.host:
    host = Platform(options.host)
else:
    host = platform

BUILD_FILENAME = 'build.ninja'
ninja_writer = ninja_syntax.Writer(open(BUILD_FILENAME, 'w'))
n = ninja_writer

if options.bootstrap:
    # Make the build directory.
    try:
        os.mkdir('build')
    except OSError:
        pass
    # Wrap ninja_writer with the Bootstrapper, which also executes the
    # commands.
    print('bootstrapping ninja...')
    n = Bootstrap(n, verbose=options.verbose)

n.comment('This file is used to build ninja itself.')
n.comment('It is generated by ' + os.path.basename(__file__) + '.')
n.newline()

n.variable('ninja_required_version', '1.3')
n.newline()

n.comment('The arguments passed to configure.py, for rerunning it.')
configure_args = sys.argv[1:]
if '--bootstrap' in configure_args:
    configure_args.remove('--bootstrap')
n.variable('configure_args', ' '.join(configure_args))
env_keys = set(['CXX', 'AR', 'CFLAGS', 'CXXFLAGS', 'LDFLAGS'])
configure_env = dict((k, os.environ[k]) for k in os.environ if k in env_keys)
if configure_env:
    config_str = ' '.join([k + '=' + pipes.quote(configure_env[k])
                           for k in configure_env])
    n.variable('configure_env', config_str + '$ ')
n.newline()

CXX = configure_env.get('CXX', 'g++')
objext = '.o'
if platform.is_msvc():
    CXX = 'cl'
    objext = '.obj'

def src(filename):
    return os.path.join('$root', 'src', filename)
def built(filename):
    return os.path.join('$builddir', filename)
def doc(filename):
    return os.path.join('$root', 'doc', filename)
def cc(name, **kwargs):
    return n.build(built(name + objext), 'cxx', src(name + '.c'), **kwargs)
def cxx(name, **kwargs):
    return n.build(built(name + objext), 'cxx', src(name + '.cc'), **kwargs)
def binary(name):
    if platform.is_windows():
        exe = name + '.exe'
        n.build(name, 'phony', exe)
        return exe
    return name

root = sourcedir
if root == os.getcwd():
    # In the common case where we're building directly in the source
    # tree, simplify all the paths to just be cwd-relative.
    root = '.'
n.variable('root', root)
n.variable('builddir', 'build')
n.variable('cxx', CXX)
if platform.is_msvc():
    n.variable('ar', 'link')
else:
    n.variable('ar', configure_env.get('AR', 'ar'))

if platform.is_msvc():
    cflags = ['/showIncludes',
              '/nologo',  # Don't print startup banner.
              '/Zi',  # Create pdb with debug info.
              '/W4',  # Highest warning level.
              '/WX',  # Warnings as errors.
              '/wd4530', '/wd4100', '/wd4706', '/wd4244',
              '/wd4512', '/wd4800', '/wd4702', '/wd4819',
              # Disable warnings about constant conditional expressions.
              '/wd4127',
              # Disable warnings about passing "this" during initialization.
              '/wd4355',
              # Disable warnings about ignored typedef in DbgHelp.h
              '/wd4091',
              # Disable warnings about codepage in testsuite
              '/wd4566',
              '/GR-',  # Disable RTTI.
              # Disable size_t -> int truncation warning.
              # We never have strings or arrays larger than 2**31.
              '/wd4267',
              '/DNOMINMAX', '/D_CRT_SECURE_NO_WARNINGS', '/DUNICODE',
              '/D_HAS_EXCEPTIONS=0',
              '/DNINJA_PYTHON="%s"' % options.with_python]
    if platform.msvc_needs_fs():
        cflags.append('/FS')
    ldflags = ['/DEBUG', '/libpath:$builddir']
    if not options.debug:
        cflags += ['/Ox', '/DNDEBUG', '/GL']
        ldflags += ['/LTCG', '/OPT:REF', '/OPT:ICF']
else:
    cflags = ['-g', '-Wall', '-Wextra',
              '-Wno-deprecated',
              '-Wno-missing-field-initializers',
              '-Wno-unused-parameter',
              '-fno-rtti',
              '-fno-exceptions',
              '-fvisibility=hidden', '-pipe',
              '-DNINJA_PYTHON="%s"' % options.with_python]
    if options.debug:
        cflags += ['-D_GLIBCXX_DEBUG', '-D_GLIBCXX_DEBUG_PEDANTIC']
        cflags.remove('-fno-rtti')  # Needed for above pedanticness.
    else:
        cflags += ['-O2', '-DNDEBUG']
    try:
        proc = subprocess.Popen(
            [CXX, '-fdiagnostics-color', '-c', '-x', 'c++', '/dev/null',
             '-o', '/dev/null'],
            stdout=open(os.devnull, 'wb'), stderr=subprocess.STDOUT)
        if proc.wait() == 0:
            cflags += ['-fdiagnostics-color']
    except:
        pass
    if platform.is_mingw():
<<<<<<< HEAD
        cflags += ['-D_WIN32_WINNT=0x0601']
    if platform.is_windows():
        cflags += ['-DUNICODE']
=======
        cflags += ['-D_WIN32_WINNT=0x0601', '-D__USE_MINGW_ANSI_STDIO=1']
>>>>>>> 3b82f99a
    ldflags = ['-L$builddir']
    if platform.uses_usr_local():
        cflags.append('-I/usr/local/include')
        ldflags.append('-L/usr/local/lib')
    if platform.is_aix():
        # printf formats for int64_t, uint64_t; large file support
        cflags.append('-D__STDC_FORMAT_MACROS')
        cflags.append('-D_LARGE_FILES')


libs = []

if platform.is_mingw():
    cflags.remove('-fvisibility=hidden');
    ldflags.append('-static')
    ldflags.append('-municode')
elif platform.is_solaris():
    cflags.remove('-fvisibility=hidden')
elif platform.is_aix():
    cflags.remove('-fvisibility=hidden')
elif platform.is_msvc():
    pass
else:
    if options.profile == 'gmon':
        cflags.append('-pg')
        ldflags.append('-pg')
    elif options.profile == 'pprof':
        cflags.append('-fno-omit-frame-pointer')
        libs.extend(['-Wl,--no-as-needed', '-lprofiler'])

if platform.supports_ppoll() and not options.force_pselect:
    cflags.append('-DUSE_PPOLL')
if platform.supports_ninja_browse():
    cflags.append('-DNINJA_HAVE_BROWSE')

# Search for generated headers relative to build dir.
cflags.append('-I.')

def shell_escape(str):
    """Escape str such that it's interpreted as a single argument by
    the shell."""

    # This isn't complete, but it's just enough to make NINJA_PYTHON work.
    if platform.is_windows():
      return str
    if '"' in str:
        return "'%s'" % str.replace("'", "\\'")
    return str

if 'CFLAGS' in configure_env:
    cflags.append(configure_env['CFLAGS'])
    ldflags.append(configure_env['CFLAGS'])
if 'CXXFLAGS' in configure_env:
    cflags.append(configure_env['CXXFLAGS'])
    ldflags.append(configure_env['CXXFLAGS'])
n.variable('cflags', ' '.join(shell_escape(flag) for flag in cflags))
if 'LDFLAGS' in configure_env:
    ldflags.append(configure_env['LDFLAGS'])
n.variable('ldflags', ' '.join(shell_escape(flag) for flag in ldflags))
n.newline()

if platform.is_msvc():
    n.rule('cxx',
        command='$cxx $cflags -c $in /Fo$out /Fd' + built('$pdb'),
        description='CXX $out',
        deps='msvc'  # /showIncludes is included in $cflags.
    )
else:
    n.rule('cxx',
        command='$cxx -MMD -MT $out -MF $out.d $cflags -c $in -o $out',
        depfile='$out.d',
        deps='gcc',
        description='CXX $out')
n.newline()

if host.is_msvc():
    n.rule('ar',
           command='lib /nologo /ltcg /out:$out $in',
           description='LIB $out')
elif host.is_mingw():
    n.rule('ar',
           command='$ar crs $out $in',
           description='AR $out')
else:
    n.rule('ar',
           command='rm -f $out && $ar crs $out $in',
           description='AR $out')
n.newline()

if platform.is_msvc():
    n.rule('link',
        command='$cxx $in $libs /nologo /link $ldflags /out:$out',
        description='LINK $out')
else:
    n.rule('link',
        command='$cxx $ldflags -o $out $in $libs',
        description='LINK $out')
n.newline()

objs = []

if platform.supports_ninja_browse():
    n.comment('browse_py.h is used to inline browse.py.')
    n.rule('inline',
           command='"%s"' % src('inline.sh') + ' $varname < $in > $out',
           description='INLINE $out')
    n.build(built('browse_py.h'), 'inline', src('browse.py'),
            implicit=src('inline.sh'),
            variables=[('varname', 'kBrowsePy')])
    n.newline()

    objs += cxx('browse', order_only=built('browse_py.h'))
    n.newline()

n.comment('the depfile parser and ninja lexers are generated using re2c.')
def has_re2c():
    try:
        proc = subprocess.Popen(['re2c', '-V'], stdout=subprocess.PIPE)
        return int(proc.communicate()[0], 10) >= 1103
    except OSError:
        return False
if has_re2c():
    n.rule('re2c',
           command='re2c -b -i --no-generation-date -o $out $in',
           description='RE2C $out')
    # Generate the .cc files in the source directory so we can check them in.
    n.build(src('depfile_parser.cc'), 're2c', src('depfile_parser.in.cc'))
    n.build(src('lexer.cc'), 're2c', src('lexer.in.cc'))
else:
    print("warning: A compatible version of re2c (>= 0.11.3) was not found; "
           "changes to src/*.in.cc will not affect your build.")
n.newline()

n.comment('Core source files all build into ninja library.')
cxxvariables = []
if platform.is_msvc():
    cxxvariables = [('pdb', 'ninja.pdb')]
for name in ['build',
             'build_log',
             'clean',
             'clparser',
             'debug_flags',
             'depfile_parser',
             'deps_log',
             'disk_interface',
             'dyndep',
             'dyndep_parser',
             'edit_distance',
             'eval_env',
             'graph',
             'graphviz',
             'lexer',
             'line_printer',
             'manifest_parser',
             'metrics',
             'parser',
             'state',
             'string_piece_util',
             'util',
             'version']:
    objs += cxx(name, variables=cxxvariables)
if platform.is_windows():
    for name in ['subprocess-win32',
                 'includes_normalize-win32',
                 'msvc_helper-win32',
                 'msvc_helper_main-win32']:
        objs += cxx(name, variables=cxxvariables)
    if platform.is_msvc():
        objs += cxx('minidump-win32', variables=cxxvariables)
    objs += cc('getopt')
else:
    objs += cxx('subprocess-posix')
if platform.is_aix():
    objs += cc('getopt')
if platform.is_msvc():
    ninja_lib = n.build(built('ninja.lib'), 'ar', objs)
else:
    ninja_lib = n.build(built('libninja.a'), 'ar', objs)
n.newline()

if platform.is_msvc():
    libs.append('ninja.lib')
else:
    libs.append('-lninja')

if platform.is_aix() and not platform.is_os400_pase():
    libs.append('-lperfstat')

all_targets = []

n.comment('Main executable is library plus main() function.')
objs = cxx('ninja', variables=cxxvariables)
ninja = n.build(binary('ninja'), 'link', objs, implicit=ninja_lib,
                variables=[('libs', libs)])
n.newline()
all_targets += ninja

if options.bootstrap:
    # We've built the ninja binary.  Don't run any more commands
    # through the bootstrap executor, but continue writing the
    # build.ninja file.
    n = ninja_writer

n.comment('Tests all build into ninja_test executable.')

objs = []
if platform.is_msvc():
    cxxvariables = [('pdb', 'ninja_test.pdb')]

for name in ['build_log_test',
             'build_test',
             'clean_test',
             'clparser_test',
             'depfile_parser_test',
             'deps_log_test',
             'dyndep_parser_test',
             'disk_interface_test',
             'edit_distance_test',
             'graph_test',
             'lexer_test',
             'manifest_parser_test',
             'ninja_test',
             'state_test',
             'string_piece_util_test',
             'subprocess_test',
             'test',
             'util_test']:
    objs += cxx(name, variables=cxxvariables)
if platform.is_windows():
    for name in ['includes_normalize_test', 'msvc_helper_test']:
        objs += cxx(name, variables=cxxvariables)

ninja_test = n.build(binary('ninja_test'), 'link', objs, implicit=ninja_lib,
                     variables=[('libs', libs)])
n.newline()
all_targets += ninja_test


n.comment('Ancillary executables.')

for name in ['build_log_perftest',
             'canon_perftest',
             'depfile_parser_perftest',
             'hash_collision_bench',
             'manifest_parser_perftest',
             'clparser_perftest']:
  if platform.is_msvc():
    cxxvariables = [('pdb', name + '.pdb')]
  objs = cxx(name, variables=cxxvariables)
  all_targets += n.build(binary(name), 'link', objs,
                         implicit=ninja_lib, variables=[('libs', libs)])

n.newline()

n.comment('Generate a graph using the "graph" tool.')
n.rule('gendot',
       command='./ninja -t graph all > $out')
n.rule('gengraph',
       command='dot -Tpng $in > $out')
dot = n.build(built('graph.dot'), 'gendot', ['ninja', 'build.ninja'])
n.build('graph.png', 'gengraph', dot)
n.newline()

n.comment('Generate the manual using asciidoc.')
n.rule('asciidoc',
       command='asciidoc -b docbook -d book -o $out $in',
       description='ASCIIDOC $out')
n.rule('xsltproc',
       command='xsltproc --nonet doc/docbook.xsl $in > $out',
       description='XSLTPROC $out')
docbookxml = n.build(built('manual.xml'), 'asciidoc', doc('manual.asciidoc'))
manual = n.build(doc('manual.html'), 'xsltproc', docbookxml,
                 implicit=[doc('style.css'), doc('docbook.xsl')])
n.build('manual', 'phony',
        order_only=manual)
n.newline()

n.rule('dblatex',
       command='dblatex -q -o $out -p doc/dblatex.xsl $in',
       description='DBLATEX $out')
n.build(doc('manual.pdf'), 'dblatex', docbookxml,
        implicit=[doc('dblatex.xsl')])

n.comment('Generate Doxygen.')
n.rule('doxygen',
       command='doxygen $in',
       description='DOXYGEN $in')
n.variable('doxygen_mainpage_generator',
           src('gen_doxygen_mainpage.sh'))
n.rule('doxygen_mainpage',
       command='$doxygen_mainpage_generator $in > $out',
       description='DOXYGEN_MAINPAGE $out')
mainpage = n.build(built('doxygen_mainpage'), 'doxygen_mainpage',
                   ['README', 'COPYING'],
                   implicit=['$doxygen_mainpage_generator'])
n.build('doxygen', 'doxygen', doc('doxygen.config'),
        implicit=mainpage)
n.newline()

if not host.is_mingw():
    n.comment('Regenerate build files if build script changes.')
    n.rule('configure',
           command='${configure_env}%s $root/configure.py $configure_args' %
               options.with_python,
           generator=True)
    n.build('build.ninja', 'configure',
            implicit=['$root/configure.py',
                      os.path.normpath('$root/misc/ninja_syntax.py')])
    n.newline()

n.default(ninja)
n.newline()

if host.is_linux():
    n.comment('Packaging')
    n.rule('rpmbuild',
           command="misc/packaging/rpmbuild.sh",
           description='Building rpms..')
    n.build('rpm', 'rpmbuild')
    n.newline()

n.build('all', 'phony', all_targets)

n.close()
print('wrote %s.' % BUILD_FILENAME)

if options.bootstrap:
    print('bootstrap complete.  rebuilding...')

    rebuild_args = []

    if platform.can_rebuild_in_place():
        rebuild_args.append('./ninja')
    else:
        if platform.is_windows():
            bootstrap_exe = 'ninja.bootstrap.exe'
            final_exe = 'ninja.exe'
        else:
            bootstrap_exe = './ninja.bootstrap'
            final_exe = './ninja'

        if os.path.exists(bootstrap_exe):
            os.unlink(bootstrap_exe)
        os.rename(final_exe, bootstrap_exe)

        rebuild_args.append(bootstrap_exe)

    if options.verbose:
        rebuild_args.append('-v')

    subprocess.check_call(rebuild_args)<|MERGE_RESOLUTION|>--- conflicted
+++ resolved
@@ -358,13 +358,9 @@
     except:
         pass
     if platform.is_mingw():
-<<<<<<< HEAD
-        cflags += ['-D_WIN32_WINNT=0x0601']
+         cflags += ['-D_WIN32_WINNT=0x0601', '-D__USE_MINGW_ANSI_STDIO=1']
     if platform.is_windows():
         cflags += ['-DUNICODE']
-=======
-        cflags += ['-D_WIN32_WINNT=0x0601', '-D__USE_MINGW_ANSI_STDIO=1']
->>>>>>> 3b82f99a
     ldflags = ['-L$builddir']
     if platform.uses_usr_local():
         cflags.append('-I/usr/local/include')
