#!/usr/bin/env python
#
# Copyright 2001 Google Inc. All Rights Reserved.
#
# Licensed under the Apache License, Version 2.0 (the "License");
# you may not use this file except in compliance with the License.
# You may obtain a copy of the License at
#
#     http://www.apache.org/licenses/LICENSE-2.0
#
# Unless required by applicable law or agreed to in writing, software
# distributed under the License is distributed on an "AS IS" BASIS,
# WITHOUT WARRANTIES OR CONDITIONS OF ANY KIND, either express or implied.
# See the License for the specific language governing permissions and
# limitations under the License.

"""Script that generates the build.ninja for ninja itself.

Projects that use ninja themselves should either write a similar script
or use a meta-build system that supports Ninja output."""

from __future__ import print_function

from optparse import OptionParser
import os
import pipes
import string
import subprocess
import sys

sourcedir = os.path.dirname(os.path.realpath(__file__))
sys.path.insert(0, os.path.join(sourcedir, 'misc'))
import ninja_syntax


class Platform(object):
    """Represents a host/target platform and its specific build attributes."""
    def __init__(self, platform):
        self._platform = platform
        if self._platform is not None:
            return
        self._platform = sys.platform
        if self._platform.startswith('linux'):
            self._platform = 'linux'
        elif self._platform.startswith('freebsd'):
            self._platform = 'freebsd'
        elif self._platform.startswith('gnukfreebsd'):
            self._platform = 'freebsd'
        elif self._platform.startswith('openbsd'):
            self._platform = 'openbsd'
        elif self._platform.startswith('solaris') or self._platform == 'sunos5':
            self._platform = 'solaris'
        elif self._platform.startswith('mingw'):
            self._platform = 'mingw'
        elif self._platform.startswith('win'):
            self._platform = 'msvc'
        elif self._platform.startswith('bitrig'):
            self._platform = 'bitrig'
        elif self._platform.startswith('netbsd'):
            self._platform = 'netbsd'
        elif self._platform.startswith('aix'):
            self._platform = 'aix'
        elif self._platform.startswith('os400'):
            self._platform = 'os400'
        elif self._platform.startswith('dragonfly'):
            self._platform = 'dragonfly'

    @staticmethod
    def known_platforms():
      return ['linux', 'darwin', 'freebsd', 'openbsd', 'solaris', 'sunos5',
              'mingw', 'msvc', 'gnukfreebsd', 'bitrig', 'netbsd', 'aix',
              'dragonfly']

    def platform(self):
        return self._platform

    def is_linux(self):
        return self._platform == 'linux'

    def is_mingw(self):
        return self._platform == 'mingw'

    def is_msvc(self):
        return self._platform == 'msvc'

    def msvc_needs_fs(self):
        popen = subprocess.Popen(['cl', '/nologo', '/help'],
                                 stdout=subprocess.PIPE,
                                 stderr=subprocess.PIPE)
        out, err = popen.communicate()
        return b'/FS' in out

    def is_windows(self):
        return self.is_mingw() or self.is_msvc()

    def is_solaris(self):
        return self._platform == 'solaris'

    def is_aix(self):
        return self._platform == 'aix'

    def is_os400_pase(self):
        return self._platform == 'os400' or os.uname().sysname.startswith('OS400')

    def uses_usr_local(self):
        return self._platform in ('freebsd', 'openbsd', 'bitrig', 'dragonfly', 'netbsd')

    def supports_ppoll(self):
        return self._platform in ('freebsd', 'linux', 'openbsd', 'bitrig',
                                  'dragonfly')

    def supports_ninja_browse(self):
        return (not self.is_windows()
                and not self.is_solaris()
                and not self.is_aix())

    def can_rebuild_in_place(self):
        return not (self.is_windows() or self.is_aix())

class Bootstrap:
    """API shim for ninja_syntax.Writer that instead runs the commands.

    Used to bootstrap Ninja from scratch.  In --bootstrap mode this
    class is used to execute all the commands to build an executable.
    It also proxies all calls to an underlying ninja_syntax.Writer, to
    behave like non-bootstrap mode.
    """
    def __init__(self, writer, verbose=False):
        self.writer = writer
        self.verbose = verbose
        # Map of variable name => expanded variable value.
        self.vars = {}
        # Map of rule name => dict of rule attributes.
        self.rules = {
            'phony': {}
        }

    def comment(self, text):
        return self.writer.comment(text)

    def newline(self):
        return self.writer.newline()

    def variable(self, key, val):
        # In bootstrap mode, we have no ninja process to catch /showIncludes
        # output.
        self.vars[key] = self._expand(val).replace('/showIncludes', '')
        return self.writer.variable(key, val)

    def rule(self, name, **kwargs):
        self.rules[name] = kwargs
        return self.writer.rule(name, **kwargs)

    def build(self, outputs, rule, inputs=None, **kwargs):
        ruleattr = self.rules[rule]
        cmd = ruleattr.get('command')
        if cmd is None:  # A phony rule, for example.
            return

        # Implement just enough of Ninja variable expansion etc. to
        # make the bootstrap build work.
        local_vars = {
            'in': self._expand_paths(inputs),
            'out': self._expand_paths(outputs)
        }
        for key, val in kwargs.get('variables', []):
            local_vars[key] = ' '.join(ninja_syntax.as_list(val))

        self._run_command(self._expand(cmd, local_vars))

        return self.writer.build(outputs, rule, inputs, **kwargs)

    def default(self, paths):
        return self.writer.default(paths)

    def _expand_paths(self, paths):
        """Expand $vars in an array of paths, e.g. from a 'build' block."""
        paths = ninja_syntax.as_list(paths)
        return ' '.join(map(self._shell_escape, (map(self._expand, paths))))

    def _expand(self, str, local_vars={}):
        """Expand $vars in a string."""
        return ninja_syntax.expand(str, self.vars, local_vars)

    def _shell_escape(self, path):
        """Quote paths containing spaces."""
        return '"%s"' % path if ' ' in path else path

    def _run_command(self, cmdline):
        """Run a subcommand, quietly.  Prints the full command on error."""
        try:
            if self.verbose:
                print(cmdline)
            subprocess.check_call(cmdline, shell=True)
        except subprocess.CalledProcessError:
            print('when running: ', cmdline)
            raise


parser = OptionParser()
profilers = ['gmon', 'pprof']
parser.add_option('--bootstrap', action='store_true',
                  help='bootstrap a ninja binary from nothing')
parser.add_option('--verbose', action='store_true',
                  help='enable verbose build')
parser.add_option('--platform',
                  help='target platform (' +
                       '/'.join(Platform.known_platforms()) + ')',
                  choices=Platform.known_platforms())
parser.add_option('--host',
                  help='host platform (' +
                       '/'.join(Platform.known_platforms()) + ')',
                  choices=Platform.known_platforms())
parser.add_option('--debug', action='store_true',
                  help='enable debugging extras',)
parser.add_option('--profile', metavar='TYPE',
                  choices=profilers,
                  help='enable profiling (' + '/'.join(profilers) + ')',)
parser.add_option('--with-gtest', metavar='PATH', help='ignored')
parser.add_option('--with-python', metavar='EXE',
                  help='use EXE as the Python interpreter',
                  default=os.path.basename(sys.executable))
parser.add_option('--force-pselect', action='store_true',
                  help='ppoll() is used by default where available, '
                       'but some platforms may need to use pselect instead',)
(options, args) = parser.parse_args()
if args:
    print('ERROR: extra unparsed command-line arguments:', args)
    sys.exit(1)

platform = Platform(options.platform)
if options.host:
    host = Platform(options.host)
else:
    host = platform

BUILD_FILENAME = 'build.ninja'
ninja_writer = ninja_syntax.Writer(open(BUILD_FILENAME, 'w'))
n = ninja_writer

if options.bootstrap:
    # Make the build directory.
    try:
        os.mkdir('build')
    except OSError:
        pass
    # Wrap ninja_writer with the Bootstrapper, which also executes the
    # commands.
    print('bootstrapping ninja...')
    n = Bootstrap(n, verbose=options.verbose)

n.comment('This file is used to build ninja itself.')
n.comment('It is generated by ' + os.path.basename(__file__) + '.')
n.newline()

n.variable('ninja_required_version', '1.3')
n.newline()

n.comment('The arguments passed to configure.py, for rerunning it.')
configure_args = sys.argv[1:]
if '--bootstrap' in configure_args:
    configure_args.remove('--bootstrap')
n.variable('configure_args', ' '.join(configure_args))
env_keys = set(['CXX', 'AR', 'CFLAGS', 'CXXFLAGS', 'LDFLAGS'])
configure_env = dict((k, os.environ[k]) for k in os.environ if k in env_keys)
if configure_env:
    config_str = ' '.join([k + '=' + pipes.quote(configure_env[k])
                           for k in configure_env])
    n.variable('configure_env', config_str + '$ ')
n.newline()

CXX = configure_env.get('CXX', 'c++')
objext = '.o'
if platform.is_msvc():
    CXX = 'cl'
    objext = '.obj'

def src(filename):
    return os.path.join('$root', 'src', filename)
def built(filename):
    return os.path.join('$builddir', filename)
def doc(filename):
    return os.path.join('$root', 'doc', filename)
def cc(name, **kwargs):
    return n.build(built(name + objext), 'cxx', src(name + '.c'), **kwargs)
def cxx(name, **kwargs):
    return n.build(built(name + objext), 'cxx', src(name + '.cc'), **kwargs)
def binary(name):
    if platform.is_windows():
        exe = name + '.exe'
        n.build(name, 'phony', exe)
        return exe
    return name

root = sourcedir
if root == os.getcwd():
    # In the common case where we're building directly in the source
    # tree, simplify all the paths to just be cwd-relative.
    root = '.'
n.variable('root', root)
n.variable('builddir', 'build')
n.variable('cxx', CXX)
if platform.is_msvc():
    n.variable('ar', 'link')
else:
    n.variable('ar', configure_env.get('AR', 'ar'))

<<<<<<< HEAD
=======
def search_system_path(file_name):
  """Find a file in the system path."""
  for dir in os.environ['path'].split(';'):
    path = os.path.join(dir, file_name)
    if os.path.exists(path):
      return path

>>>>>>> 023d8a84
# Note that build settings are separately specified in CMakeLists.txt and
# these lists should be kept in sync.
if platform.is_msvc():
    if not search_system_path('cl.exe'):
        raise Exception('cl.exe not found. Run again from the Developer Command Prompt for VS')
    cflags = ['/showIncludes',
              '/nologo',  # Don't print startup banner.
              '/Zi',  # Create pdb with debug info.
              '/W4',  # Highest warning level.
              '/WX',  # Warnings as errors.
              '/wd4530', '/wd4100', '/wd4706', '/wd4244',
              '/wd4512', '/wd4800', '/wd4702', '/wd4819',
              # Disable warnings about constant conditional expressions.
              '/wd4127',
              # Disable warnings about passing "this" during initialization.
              '/wd4355',
              # Disable warnings about ignored typedef in DbgHelp.h
              '/wd4091',
              '/GR-',  # Disable RTTI.
              '/Zc:__cplusplus',
              # Disable size_t -> int truncation warning.
              # We never have strings or arrays larger than 2**31.
              '/wd4267',
              '/DNOMINMAX', '/D_CRT_SECURE_NO_WARNINGS',
              '/D_HAS_EXCEPTIONS=0',
              '/DNINJA_PYTHON="%s"' % options.with_python]
    if platform.msvc_needs_fs():
        cflags.append('/FS')
    ldflags = ['/DEBUG', '/libpath:$builddir']
    if not options.debug:
        cflags += ['/Ox', '/DNDEBUG', '/GL']
        ldflags += ['/LTCG', '/OPT:REF', '/OPT:ICF']
else:
    cflags = ['-g', '-Wall', '-Wextra',
              '-Wno-deprecated',
              '-Wno-missing-field-initializers',
              '-Wno-unused-parameter',
              '-fno-rtti',
              '-fno-exceptions',
              '-std=c++11',
              '-fvisibility=hidden', '-pipe',
              '-DNINJA_PYTHON="%s"' % options.with_python]
    if options.debug:
        cflags += ['-D_GLIBCXX_DEBUG', '-D_GLIBCXX_DEBUG_PEDANTIC']
        cflags.remove('-fno-rtti')  # Needed for above pedanticness.
    else:
        cflags += ['-O2', '-DNDEBUG']
    try:
        proc = subprocess.Popen(
            [CXX, '-fdiagnostics-color', '-c', '-x', 'c++', '/dev/null',
             '-o', '/dev/null'],
            stdout=open(os.devnull, 'wb'), stderr=subprocess.STDOUT)
        if proc.wait() == 0:
            cflags += ['-fdiagnostics-color']
    except:
        pass
    if platform.is_mingw():
        cflags += ['-D_WIN32_WINNT=0x0601', '-D__USE_MINGW_ANSI_STDIO=1']
    ldflags = ['-L$builddir']
    if platform.uses_usr_local():
        cflags.append('-I/usr/local/include')
        ldflags.append('-L/usr/local/lib')
    if platform.is_aix():
        # printf formats for int64_t, uint64_t; large file support
        cflags.append('-D__STDC_FORMAT_MACROS')
        cflags.append('-D_LARGE_FILES')


libs = []

if platform.is_mingw():
    cflags.remove('-fvisibility=hidden');
    ldflags.append('-static')
elif platform.is_solaris():
    cflags.remove('-fvisibility=hidden')
elif platform.is_aix():
    cflags.remove('-fvisibility=hidden')
elif platform.is_msvc():
    pass
else:
    if options.profile == 'gmon':
        cflags.append('-pg')
        ldflags.append('-pg')
    elif options.profile == 'pprof':
        cflags.append('-fno-omit-frame-pointer')
        libs.extend(['-Wl,--no-as-needed', '-lprofiler'])

if platform.supports_ppoll() and not options.force_pselect:
    cflags.append('-DUSE_PPOLL')
if platform.supports_ninja_browse():
    cflags.append('-DNINJA_HAVE_BROWSE')

# Search for generated headers relative to build dir.
cflags.append('-I.')

def shell_escape(str):
    """Escape str such that it's interpreted as a single argument by
    the shell."""

    # This isn't complete, but it's just enough to make NINJA_PYTHON work.
    if platform.is_windows():
      return str
    if '"' in str:
        return "'%s'" % str.replace("'", "\\'")
    return str

if 'CFLAGS' in configure_env:
    cflags.append(configure_env['CFLAGS'])
    ldflags.append(configure_env['CFLAGS'])
if 'CXXFLAGS' in configure_env:
    cflags.append(configure_env['CXXFLAGS'])
    ldflags.append(configure_env['CXXFLAGS'])
n.variable('cflags', ' '.join(shell_escape(flag) for flag in cflags))
if 'LDFLAGS' in configure_env:
    ldflags.append(configure_env['LDFLAGS'])
n.variable('ldflags', ' '.join(shell_escape(flag) for flag in ldflags))
n.newline()

if platform.is_msvc():
    n.rule('cxx',
        command='$cxx $cflags -c $in /Fo$out /Fd' + built('$pdb'),
        description='CXX $out',
        deps='msvc'  # /showIncludes is included in $cflags.
    )
else:
    n.rule('cxx',
        command='$cxx -MMD -MT $out -MF $out.d $cflags -c $in -o $out',
        depfile='$out.d',
        deps='gcc',
        description='CXX $out')
n.newline()

if host.is_msvc():
    n.rule('ar',
           command='lib /nologo /ltcg /out:$out $in',
           description='LIB $out')
elif host.is_mingw():
    n.rule('ar',
           command='$ar crs $out $in',
           description='AR $out')
else:
    n.rule('ar',
           command='rm -f $out && $ar crs $out $in',
           description='AR $out')
n.newline()

if platform.is_msvc():
    n.rule('link',
        command='$cxx $in $libs /nologo /link $ldflags /out:$out',
        description='LINK $out')
else:
    n.rule('link',
        command='$cxx $ldflags -o $out $in $libs',
        description='LINK $out')
n.newline()

objs = []

if platform.supports_ninja_browse():
    n.comment('browse_py.h is used to inline browse.py.')
    n.rule('inline',
           command='"%s"' % src('inline.sh') + ' $varname < $in > $out',
           description='INLINE $out')
    n.build(built('browse_py.h'), 'inline', src('browse.py'),
            implicit=src('inline.sh'),
            variables=[('varname', 'kBrowsePy')])
    n.newline()

    objs += cxx('browse', order_only=built('browse_py.h'))
    n.newline()

n.comment('the depfile parser and ninja lexers are generated using re2c.')
def has_re2c():
    try:
        proc = subprocess.Popen(['re2c', '-V'], stdout=subprocess.PIPE)
        return int(proc.communicate()[0], 10) >= 1503
    except OSError:
        return False
if has_re2c():
    n.rule('re2c',
           command='re2c -b -i --no-generation-date --no-version -o $out $in',
           description='RE2C $out')
    # Generate the .cc files in the source directory so we can check them in.
    n.build(src('depfile_parser.cc'), 're2c', src('depfile_parser.in.cc'))
    n.build(src('lexer.cc'), 're2c', src('lexer.in.cc'))
else:
    print("warning: A compatible version of re2c (>= 0.15.3) was not found; "
           "changes to src/*.in.cc will not affect your build.")
n.newline()

cxxvariables = []
if platform.is_msvc():
    cxxvariables = [('pdb', 'ninja.pdb')]

n.comment('Generate a library for `ninja-re2c`.')
re2c_objs = []
for name in ['depfile_parser', 'lexer']:
    re2c_objs += cxx(name, variables=cxxvariables)
if platform.is_msvc():
    n.build(built('ninja-re2c.lib'), 'ar', re2c_objs)
else:
    n.build(built('libninja-re2c.a'), 'ar', re2c_objs)
n.newline()

n.comment('Core source files all build into ninja library.')
objs.extend(re2c_objs)
for name in ['build',
             'build_log',
             'clean',
             'clparser',
             'debug_flags',
             'deps_log',
             'disk_interface',
             'dyndep',
             'dyndep_parser',
             'edit_distance',
             'eval_env',
             'graph',
             'graphviz',
             'json',
             'line_printer',
             'manifest_parser',
             'metrics',
             'missing_deps',
             'parser',
             'state',
             'status',
             'string_piece_util',
             'util',
             'version']:
    objs += cxx(name, variables=cxxvariables)
if platform.is_windows():
    for name in ['subprocess-win32',
                 'includes_normalize-win32',
                 'msvc_helper-win32',
                 'msvc_helper_main-win32']:
        objs += cxx(name, variables=cxxvariables)
    if platform.is_msvc():
        objs += cxx('minidump-win32', variables=cxxvariables)
    objs += cc('getopt')
else:
    objs += cxx('subprocess-posix')
if platform.is_aix():
    objs += cc('getopt')
if platform.is_msvc():
    ninja_lib = n.build(built('ninja.lib'), 'ar', objs)
else:
    ninja_lib = n.build(built('libninja.a'), 'ar', objs)
n.newline()

if platform.is_msvc():
    libs.append('ninja.lib')
else:
    libs.append('-lninja')

if platform.is_aix() and not platform.is_os400_pase():
    libs.append('-lperfstat')

all_targets = []

n.comment('Main executable is library plus main() function.')
objs = cxx('ninja', variables=cxxvariables)
ninja = n.build(binary('ninja'), 'link', objs, implicit=ninja_lib,
                variables=[('libs', libs)])
n.newline()
all_targets += ninja

if options.bootstrap:
    # We've built the ninja binary.  Don't run any more commands
    # through the bootstrap executor, but continue writing the
    # build.ninja file.
    n = ninja_writer

n.comment('Tests all build into ninja_test executable.')

objs = []
if platform.is_msvc():
    cxxvariables = [('pdb', 'ninja_test.pdb')]

for name in ['build_log_test',
             'build_test',
             'clean_test',
             'clparser_test',
             'depfile_parser_test',
             'deps_log_test',
             'dyndep_parser_test',
             'disk_interface_test',
             'edit_distance_test',
             'graph_test',
             'json_test',
             'lexer_test',
             'manifest_parser_test',
             'missing_deps_test',
             'ninja_test',
             'state_test',
             'status_test',
             'string_piece_util_test',
             'subprocess_test',
             'test',
             'util_test']:
    objs += cxx(name, variables=cxxvariables)
if platform.is_windows():
    for name in ['includes_normalize_test', 'msvc_helper_test']:
        objs += cxx(name, variables=cxxvariables)

ninja_test = n.build(binary('ninja_test'), 'link', objs, implicit=ninja_lib,
                     variables=[('libs', libs)])
n.newline()
all_targets += ninja_test


n.comment('Ancillary executables.')

if platform.is_aix() and '-maix64' not in ldflags:
    # Both hash_collision_bench and manifest_parser_perftest require more
    # memory than will fit in the standard 32-bit AIX shared stack/heap (256M)
    libs.append('-Wl,-bmaxdata:0x80000000')

for name in ['build_log_perftest',
             'canon_perftest',
             'depfile_parser_perftest',
             'hash_collision_bench',
             'manifest_parser_perftest',
             'clparser_perftest']:
  if platform.is_msvc():
    cxxvariables = [('pdb', name + '.pdb')]
  objs = cxx(name, variables=cxxvariables)
  all_targets += n.build(binary(name), 'link', objs,
                         implicit=ninja_lib, variables=[('libs', libs)])

n.newline()

n.comment('Generate a graph using the "graph" tool.')
n.rule('gendot',
       command='./ninja -t graph all > $out')
n.rule('gengraph',
       command='dot -Tpng $in > $out')
dot = n.build(built('graph.dot'), 'gendot', ['ninja', 'build.ninja'])
n.build('graph.png', 'gengraph', dot)
n.newline()

n.comment('Generate the manual using asciidoc.')
n.rule('asciidoc',
       command='asciidoc -b docbook -d book -o $out $in',
       description='ASCIIDOC $out')
n.rule('xsltproc',
       command='xsltproc --nonet doc/docbook.xsl $in > $out',
       description='XSLTPROC $out')
docbookxml = n.build(built('manual.xml'), 'asciidoc', doc('manual.asciidoc'))
manual = n.build(doc('manual.html'), 'xsltproc', docbookxml,
                 implicit=[doc('style.css'), doc('docbook.xsl')])
n.build('manual', 'phony',
        order_only=manual)
n.newline()

n.rule('dblatex',
       command='dblatex -q -o $out -p doc/dblatex.xsl $in',
       description='DBLATEX $out')
n.build(doc('manual.pdf'), 'dblatex', docbookxml,
        implicit=[doc('dblatex.xsl')])

n.comment('Generate Doxygen.')
n.rule('doxygen',
       command='doxygen $in',
       description='DOXYGEN $in')
n.variable('doxygen_mainpage_generator',
           src('gen_doxygen_mainpage.sh'))
n.rule('doxygen_mainpage',
       command='$doxygen_mainpage_generator $in > $out',
       description='DOXYGEN_MAINPAGE $out')
mainpage = n.build(built('doxygen_mainpage'), 'doxygen_mainpage',
                   ['README.md', 'COPYING'],
                   implicit=['$doxygen_mainpage_generator'])
n.build('doxygen', 'doxygen', doc('doxygen.config'),
        implicit=mainpage)
n.newline()

if not host.is_mingw():
    n.comment('Regenerate build files if build script changes.')
    n.rule('configure',
           command='${configure_env}%s $root/configure.py $configure_args' %
               options.with_python,
           generator=True)
    n.build('build.ninja', 'configure',
            implicit=['$root/configure.py',
                      os.path.normpath('$root/misc/ninja_syntax.py')])
    n.newline()

n.default(ninja)
n.newline()

if host.is_linux():
    n.comment('Packaging')
    n.rule('rpmbuild',
           command="misc/packaging/rpmbuild.sh",
           description='Building rpms..')
    n.build('rpm', 'rpmbuild')
    n.newline()

n.build('all', 'phony', all_targets)

n.close()
print('wrote %s.' % BUILD_FILENAME)

if options.bootstrap:
    print('bootstrap complete.  rebuilding...')

    rebuild_args = []

    if platform.can_rebuild_in_place():
        rebuild_args.append('./ninja')
    else:
        if platform.is_windows():
            bootstrap_exe = 'ninja.bootstrap.exe'
            final_exe = 'ninja.exe'
        else:
            bootstrap_exe = './ninja.bootstrap'
            final_exe = './ninja'

        if os.path.exists(bootstrap_exe):
            os.unlink(bootstrap_exe)
        os.rename(final_exe, bootstrap_exe)

        rebuild_args.append(bootstrap_exe)

    if options.verbose:
        rebuild_args.append('-v')

    subprocess.check_call(rebuild_args)<|MERGE_RESOLUTION|>--- conflicted
+++ resolved
@@ -305,8 +305,6 @@
 else:
     n.variable('ar', configure_env.get('AR', 'ar'))
 
-<<<<<<< HEAD
-=======
 def search_system_path(file_name):
   """Find a file in the system path."""
   for dir in os.environ['path'].split(';'):
@@ -314,7 +312,6 @@
     if os.path.exists(path):
       return path
 
->>>>>>> 023d8a84
 # Note that build settings are separately specified in CMakeLists.txt and
 # these lists should be kept in sync.
 if platform.is_msvc():
