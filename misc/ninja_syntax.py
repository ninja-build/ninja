--- conflicted
+++ resolved
@@ -10,11 +10,7 @@
 import textwrap
 
 def escape_path(word):
-<<<<<<< HEAD
     return word.replace(' ','$ ').replace(':', '$:')
-=======
-    return word.replace('$ ', '$$ ').replace(' ', '$ ').replace(':', '$:')
->>>>>>> 2cfffd60
 
 class Writer(object):
     def __init__(self, output, width=78):
